--- conflicted
+++ resolved
@@ -1861,23 +1861,14 @@
   assert(osd_lock.is_locked());
 
   PG* pg = _make_pg(createmap, pgid);
-<<<<<<< HEAD
   {
     RWLock::WLocker l(pg_map_lock);
     pg->lock(no_lockdep_check);
     pg_map[pgid] = pg;
     pg->get("PGMap");  // because it's in pg_map
+    service.pg_add_epoch(pg->info.pgid, createmap->get_epoch());
     wake_pg_waiters(pg, pgid);
   }
-=======
-
-  pg_map[pgid] = pg;
-
-  service.pg_add_epoch(pg->info.pgid, createmap->get_epoch());
-
-  pg->lock(no_lockdep_check);
-  pg->get("PGMap");  // because it's in pg_map
->>>>>>> b7134c9a
   return pg;
 }
 
@@ -1907,12 +1898,9 @@
   epoch_t e(service.get_osdmap()->get_epoch());
   pg->get("PGMap");  // For pg_map
   pg_map[pg->info.pgid] = pg;
-<<<<<<< HEAD
+  service.pg_add_epoch(pg->info.pgid, pg->get_osdmap()->get_epoch());
   wake_pg_waiters(pg, pg->info.pgid);
 
-=======
-  service.pg_add_epoch(pg->info.pgid, pg->get_osdmap()->get_epoch());
->>>>>>> b7134c9a
   dout(10) << "Adding newly split pg " << *pg << dendl;
   vector<int> up, acting;
   pg->get_osdmap()->pg_to_up_acting_osds(pg->info.pgid.pgid, up, acting);
