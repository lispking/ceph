// -*- mode:C++; tab-width:8; c-basic-offset:2; indent-tabs-mode:t -*- 
// vim: ts=8 sw=2 smarttab
/*
 * Ceph - scalable distributed file system
 *
 * Copyright (C) 2004-2006 Sage Weil <sage@newdream.net>
 * Copyright (C) 2013,2014 Cloudwatt <libre.licensing@cloudwatt.com>
 *
 * Author: Loic Dachary <loic@dachary.org>
 *
 * This is free software; you can redistribute it and/or
 * modify it under the terms of the GNU Lesser General Public
 * License version 2.1, as published by the Free Software 
 * Foundation.  See file COPYING.
 * 
 */

#ifndef CEPH_OSD_TYPES_H
#define CEPH_OSD_TYPES_H

#include <sstream>
#include <stdio.h>
#include <memory>
#include <boost/scoped_ptr.hpp>
#include <boost/optional.hpp>

#include "include/rados/rados_types.hpp"

#include "msg/msg_types.h"
#include "include/types.h"
#include "include/utime.h"
#include "include/CompatSet.h"
#include "common/histogram.h"
#include "include/interval_set.h"
#include "common/Formatter.h"
#include "common/bloom_filter.hpp"
#include "common/hobject.h"
#include "common/snap_types.h"
#include "HitSet.h"
#include "Watch.h"
#include "OpRequest.h"
#include "include/cmp.h"
#include "librados/ListObjectImpl.h"

#define CEPH_OSD_ONDISK_MAGIC "ceph osd volume v026"

#define CEPH_OSD_FEATURE_INCOMPAT_BASE CompatSet::Feature(1, "initial feature set(~v.18)")
#define CEPH_OSD_FEATURE_INCOMPAT_PGINFO CompatSet::Feature(2, "pginfo object")
#define CEPH_OSD_FEATURE_INCOMPAT_OLOC CompatSet::Feature(3, "object locator")
#define CEPH_OSD_FEATURE_INCOMPAT_LEC  CompatSet::Feature(4, "last_epoch_clean")
#define CEPH_OSD_FEATURE_INCOMPAT_CATEGORIES  CompatSet::Feature(5, "categories")
#define CEPH_OSD_FEATURE_INCOMPAT_HOBJECTPOOL  CompatSet::Feature(6, "hobjectpool")
#define CEPH_OSD_FEATURE_INCOMPAT_BIGINFO CompatSet::Feature(7, "biginfo")
#define CEPH_OSD_FEATURE_INCOMPAT_LEVELDBINFO CompatSet::Feature(8, "leveldbinfo")
#define CEPH_OSD_FEATURE_INCOMPAT_LEVELDBLOG CompatSet::Feature(9, "leveldblog")
#define CEPH_OSD_FEATURE_INCOMPAT_SNAPMAPPER CompatSet::Feature(10, "snapmapper")
#define CEPH_OSD_FEATURE_INCOMPAT_SHARDS CompatSet::Feature(11, "sharded objects")
#define CEPH_OSD_FEATURE_INCOMPAT_HINTS CompatSet::Feature(12, "transaction hints")
#define CEPH_OSD_FEATURE_INCOMPAT_PGMETA CompatSet::Feature(13, "pg meta object")


/// max recovery priority for MBackfillReserve
#define OSD_RECOVERY_PRIORITY_MAX 255u


typedef hobject_t collection_list_handle_t;

/// convert a single CPEH_OSD_FLAG_* to a string
const char *ceph_osd_flag_name(unsigned flag);
/// convert a single CEPH_OSD_OF_FLAG_* to a string
const char *ceph_osd_op_flag_name(unsigned flag);

/// convert CEPH_OSD_FLAG_* op flags to a string
string ceph_osd_flag_string(unsigned flags);
/// conver CEPH_OSD_OP_FLAG_* op flags to a string
string ceph_osd_op_flag_string(unsigned flags);

struct pg_shard_t {
  int32_t osd;
  shard_id_t shard;
  pg_shard_t() : osd(-1), shard(shard_id_t::NO_SHARD) {}
  explicit pg_shard_t(int osd) : osd(osd), shard(shard_id_t::NO_SHARD) {}
  pg_shard_t(int osd, shard_id_t shard) : osd(osd), shard(shard) {}
  static pg_shard_t undefined_shard() {
    return pg_shard_t(-1, shard_id_t::NO_SHARD);
  }
  bool is_undefined() const {
    return osd == -1;
  }
  void encode(bufferlist &bl) const;
  void decode(bufferlist::iterator &bl);
};
WRITE_CLASS_ENCODER(pg_shard_t)
WRITE_EQ_OPERATORS_2(pg_shard_t, osd, shard)
WRITE_CMP_OPERATORS_2(pg_shard_t, osd, shard)
ostream &operator<<(ostream &lhs, const pg_shard_t &rhs);

inline ostream& operator<<(ostream& out, const osd_reqid_t& r) {
  return out << r.name << "." << r.inc << ":" << r.tid;
}

inline bool operator==(const osd_reqid_t& l, const osd_reqid_t& r) {
  return (l.name == r.name) && (l.inc == r.inc) && (l.tid == r.tid);
}
inline bool operator!=(const osd_reqid_t& l, const osd_reqid_t& r) {
  return (l.name != r.name) || (l.inc != r.inc) || (l.tid != r.tid);
}
inline bool operator<(const osd_reqid_t& l, const osd_reqid_t& r) {
  return (l.name < r.name) || (l.inc < r.inc) || 
    (l.name == r.name && l.inc == r.inc && l.tid < r.tid);
}
inline bool operator<=(const osd_reqid_t& l, const osd_reqid_t& r) {
  return (l.name < r.name) || (l.inc < r.inc) ||
    (l.name == r.name && l.inc == r.inc && l.tid <= r.tid);
}
inline bool operator>(const osd_reqid_t& l, const osd_reqid_t& r) { return !(l <= r); }
inline bool operator>=(const osd_reqid_t& l, const osd_reqid_t& r) { return !(l < r); }

CEPH_HASH_NAMESPACE_START
  template<> struct hash<osd_reqid_t> {
    size_t operator()(const osd_reqid_t &r) const { 
      static hash<uint64_t> H;
      return H(r.name.num() ^ r.tid ^ r.inc);
    }
  };
CEPH_HASH_NAMESPACE_END


// -----

// a locator constrains the placement of an object.  mainly, which pool
// does it go in.
struct object_locator_t {
  // You specify either the hash or the key -- not both
  int64_t pool;     ///< pool id
  string key;       ///< key string (if non-empty)
  string nspace;    ///< namespace
  int64_t hash;     ///< hash position (if >= 0)

  explicit object_locator_t()
    : pool(-1), hash(-1) {}
  explicit object_locator_t(int64_t po)
    : pool(po), hash(-1)  {}
  explicit object_locator_t(int64_t po, int64_t ps)
    : pool(po), hash(ps)  {}
  explicit object_locator_t(int64_t po, string ns)
    : pool(po), nspace(ns), hash(-1) {}
  explicit object_locator_t(int64_t po, string ns, int64_t ps)
    : pool(po), nspace(ns), hash(ps) {}
  explicit object_locator_t(int64_t po, string ns, string s)
    : pool(po), key(s), nspace(ns), hash(-1) {}
  explicit object_locator_t(const hobject_t& soid)
    : pool(soid.pool), key(soid.get_key()), nspace(soid.nspace), hash(-1) {}

  int64_t get_pool() const {
    return pool;
  }

  void clear() {
    pool = -1;
    key = "";
    nspace = "";
    hash = -1;
  }

  bool empty() const {
    return pool == -1;
  }

  void encode(bufferlist& bl) const;
  void decode(bufferlist::iterator& p);
  void dump(Formatter *f) const;
  static void generate_test_instances(list<object_locator_t*>& o);
};
WRITE_CLASS_ENCODER(object_locator_t)

inline bool operator==(const object_locator_t& l, const object_locator_t& r) {
  return l.pool == r.pool && l.key == r.key && l.nspace == r.nspace && l.hash == r.hash;
}
inline bool operator!=(const object_locator_t& l, const object_locator_t& r) {
  return !(l == r);
}

inline ostream& operator<<(ostream& out, const object_locator_t& loc)
{
  out << "@" << loc.pool;
  if (loc.nspace.length())
    out << ";" << loc.nspace;
  if (loc.key.length())
    out << ":" << loc.key;
  return out;
}

struct request_redirect_t {
private:
  object_locator_t redirect_locator; ///< this is authoritative
  string redirect_object; ///< If non-empty, the request goes to this object name
  bufferlist osd_instructions; ///< a bufferlist for the OSDs, passed but not interpreted by clients

  friend ostream& operator<<(ostream& out, const request_redirect_t& redir);
public:

  request_redirect_t() {}
  explicit request_redirect_t(const object_locator_t& orig, int64_t rpool) :
      redirect_locator(orig) { redirect_locator.pool = rpool; }
  explicit request_redirect_t(const object_locator_t& rloc) :
      redirect_locator(rloc) {}
  explicit request_redirect_t(const object_locator_t& orig,
                              const string& robj) :
      redirect_locator(orig), redirect_object(robj) {}

  void set_instructions(const bufferlist& bl) { osd_instructions = bl; }
  const bufferlist& get_instructions() { return osd_instructions; }

  bool empty() const { return redirect_locator.empty() &&
			      redirect_object.empty(); }

  void combine_with_locator(object_locator_t& orig, string& obj) const {
    orig = redirect_locator;
    if (!redirect_object.empty())
      obj = redirect_object;
  }

  void encode(bufferlist& bl) const;
  void decode(bufferlist::iterator& bl);
  void dump(Formatter *f) const;
  static void generate_test_instances(list<request_redirect_t*>& o);
};
WRITE_CLASS_ENCODER(request_redirect_t)

inline ostream& operator<<(ostream& out, const request_redirect_t& redir) {
  out << "object " << redir.redirect_object << ", locator{" << redir.redirect_locator << "}";
  return out;
}

// Internal OSD op flags - set by the OSD based on the op types
enum {
  CEPH_OSD_RMW_FLAG_READ        = (1 << 1),
  CEPH_OSD_RMW_FLAG_WRITE       = (1 << 2),
  CEPH_OSD_RMW_FLAG_CLASS_READ  = (1 << 3),
  CEPH_OSD_RMW_FLAG_CLASS_WRITE = (1 << 4),
  CEPH_OSD_RMW_FLAG_PGOP        = (1 << 5),
  CEPH_OSD_RMW_FLAG_CACHE       = (1 << 6),
  CEPH_OSD_RMW_FLAG_PROMOTE     = (1 << 7),
};


// pg stuff

// object namespaces
#define CEPH_METADATA_NS       1
#define CEPH_DATA_NS           2
#define CEPH_CAS_NS            3
#define CEPH_OSDMETADATA_NS 0xff

#define OSD_SUPERBLOCK_POBJECT hobject_t(sobject_t(object_t("osd_superblock"), 0))

// placement seed (a hash value)
typedef uint32_t ps_t;

// old (v1) pg_t encoding (wrap old struct ceph_pg)
struct old_pg_t {
  ceph_pg v;
  void encode(bufferlist& bl) const {
    ::encode_raw(v, bl);
  }
  void decode(bufferlist::iterator& bl) {
    ::decode_raw(v, bl);
  }
};
WRITE_CLASS_ENCODER(old_pg_t)

// placement group id
struct pg_t {
  uint64_t m_pool;
  uint32_t m_seed;
  int32_t m_preferred;

  pg_t() : m_pool(0), m_seed(0), m_preferred(-1) {}
  pg_t(ps_t seed, uint64_t pool, int pref=-1) :
    m_pool(pool), m_seed(seed), m_preferred(pref) {}
  pg_t(const ceph_pg& cpg) :
    m_pool(cpg.pool), m_seed(cpg.ps), m_preferred((__s16)cpg.preferred) {}

  pg_t(const old_pg_t& opg) {
    *this = opg.v;
  }

  old_pg_t get_old_pg() const {
    old_pg_t o;
    assert(m_pool < 0xffffffffull);
    o.v.pool = m_pool;
    o.v.ps = m_seed;
    o.v.preferred = (__s16)m_preferred;
    return o;
  }

  ps_t ps() const {
    return m_seed;
  }
  uint64_t pool() const {
    return m_pool;
  }
  int32_t preferred() const {
    return m_preferred;
  }

  void set_ps(ps_t p) {
    m_seed = p;
  }
  void set_pool(uint64_t p) {
    m_pool = p;
  }
  void set_preferred(int32_t osd) {
    m_preferred = osd;
  }

  pg_t get_parent() const;
  pg_t get_ancestor(unsigned old_pg_num) const;

  int print(char *o, int maxlen) const;
  bool parse(const char *s);

  bool is_split(unsigned old_pg_num, unsigned new_pg_num, set<pg_t> *pchildren) const;

  /**
   * Returns b such that for all object o:
   *   ~((~0)<<b) & o.hash) == 0 iff o is in the pg for *this
   */
  unsigned get_split_bits(unsigned pg_num) const;

  void encode(bufferlist& bl) const {
    __u8 v = 1;
    ::encode(v, bl);
    ::encode(m_pool, bl);
    ::encode(m_seed, bl);
    ::encode(m_preferred, bl);
  }
  void decode(bufferlist::iterator& bl) {
    __u8 v;
    ::decode(v, bl);
    ::decode(m_pool, bl);
    ::decode(m_seed, bl);
    ::decode(m_preferred, bl);
  }
  void decode_old(bufferlist::iterator& bl) {
    old_pg_t opg;
    ::decode(opg, bl);
    *this = opg;
  }
  void dump(Formatter *f) const;
  static void generate_test_instances(list<pg_t*>& o);
};
WRITE_CLASS_ENCODER(pg_t)

inline bool operator<(const pg_t& l, const pg_t& r) {
  return l.pool() < r.pool() ||
    (l.pool() == r.pool() && (l.preferred() < r.preferred() ||
			      (l.preferred() == r.preferred() && (l.ps() < r.ps()))));
}
inline bool operator<=(const pg_t& l, const pg_t& r) {
  return l.pool() < r.pool() ||
    (l.pool() == r.pool() && (l.preferred() < r.preferred() ||
			      (l.preferred() == r.preferred() && (l.ps() <= r.ps()))));
}
inline bool operator==(const pg_t& l, const pg_t& r) {
  return l.pool() == r.pool() &&
    l.preferred() == r.preferred() &&
    l.ps() == r.ps();
}
inline bool operator!=(const pg_t& l, const pg_t& r) {
  return l.pool() != r.pool() ||
    l.preferred() != r.preferred() ||
    l.ps() != r.ps();
}
inline bool operator>(const pg_t& l, const pg_t& r) {
  return l.pool() > r.pool() ||
    (l.pool() == r.pool() && (l.preferred() > r.preferred() ||
			      (l.preferred() == r.preferred() && (l.ps() > r.ps()))));
}
inline bool operator>=(const pg_t& l, const pg_t& r) {
  return l.pool() > r.pool() ||
    (l.pool() == r.pool() && (l.preferred() > r.preferred() ||
			      (l.preferred() == r.preferred() && (l.ps() >= r.ps()))));
}

ostream& operator<<(ostream& out, const pg_t &pg);

CEPH_HASH_NAMESPACE_START
  template<> struct hash< pg_t >
  {
    size_t operator()( const pg_t& x ) const
    {
      static hash<uint32_t> H;
      return H((x.pool() & 0xffffffff) ^ (x.pool() >> 32) ^ x.ps() ^ x.preferred());
    }
  };
CEPH_HASH_NAMESPACE_END

struct spg_t {
  pg_t pgid;
  shard_id_t shard;
  spg_t() : shard(shard_id_t::NO_SHARD) {}
  spg_t(pg_t pgid, shard_id_t shard) : pgid(pgid), shard(shard) {}
  explicit spg_t(pg_t pgid) : pgid(pgid), shard(shard_id_t::NO_SHARD) {}
  unsigned get_split_bits(unsigned pg_num) const {
    return pgid.get_split_bits(pg_num);
  }
  spg_t get_parent() const {
    return spg_t(pgid.get_parent(), shard);
  }
  ps_t ps() const {
    return pgid.ps();
  }
  uint64_t pool() const {
    return pgid.pool();
  }
  int32_t preferred() const {
    return pgid.preferred();
  }
  bool parse(const char *s);
  bool is_split(unsigned old_pg_num, unsigned new_pg_num,
		set<spg_t> *pchildren) const {
    set<pg_t> _children;
    set<pg_t> *children = pchildren ? &_children : NULL;
    bool is_split = pgid.is_split(old_pg_num, new_pg_num, children);
    if (pchildren && is_split) {
      for (set<pg_t>::iterator i = _children.begin();
	   i != _children.end();
	   ++i) {
	pchildren->insert(spg_t(*i, shard));
      }
    }
    return is_split;
  }
  bool is_no_shard() const {
    return shard == shard_id_t::NO_SHARD;
  }

  ghobject_t make_pgmeta_oid() const {
    return ghobject_t::make_pgmeta(pgid.pool(), pgid.ps(), shard);
  }

  void encode(bufferlist &bl) const {
    ENCODE_START(1, 1, bl);
    ::encode(pgid, bl);
    ::encode(shard, bl);
    ENCODE_FINISH(bl);
  }
  void decode(bufferlist::iterator &bl) {
    DECODE_START(1, bl);
    ::decode(pgid, bl);
    ::decode(shard, bl);
    DECODE_FINISH(bl);
  }
};
WRITE_CLASS_ENCODER(spg_t)
WRITE_EQ_OPERATORS_2(spg_t, pgid, shard)
WRITE_CMP_OPERATORS_2(spg_t, pgid, shard)

CEPH_HASH_NAMESPACE_START
  template<> struct hash< spg_t >
  {
    size_t operator()( const spg_t& x ) const
      {
      static hash<uint32_t> H;
      return H(hash<pg_t>()(x.pgid) ^ x.shard);
    }
  };
CEPH_HASH_NAMESPACE_END

ostream& operator<<(ostream& out, const spg_t &pg);

// ----------------------

class coll_t {
public:
  coll_t()
    : str("meta")
  { }

  explicit coll_t(const std::string &str_)
    : str(str_)
  { }

  explicit coll_t(spg_t pgid, snapid_t snap = CEPH_NOSNAP)
    : str(pg_and_snap_to_str(pgid, snap))
  { }

  static coll_t make_temp_coll(spg_t pgid) {
    return coll_t(pg_to_tmp_str(pgid));
  }

  const std::string& to_str() const {
    return str;
  }

  const char* c_str() const {
    return str.c_str();
  }

  int operator<(const coll_t &rhs) const {
    return str < rhs.str;
  }

  bool is_pg_prefix(spg_t& pgid) const;
  bool is_pg(spg_t& pgid, snapid_t& snap) const;
  bool is_temp(spg_t& pgid) const;
  bool is_removal(uint64_t *seq, spg_t *pgid) const;
  void encode(bufferlist& bl) const;
  void decode(bufferlist::iterator& bl);
  inline bool operator==(const coll_t& rhs) const {
    return str == rhs.str;
  }
  inline bool operator!=(const coll_t& rhs) const {
    return str != rhs.str;
  }

  void dump(Formatter *f) const;
  static void generate_test_instances(list<coll_t*>& o);

private:
  static std::string pg_and_snap_to_str(spg_t p, snapid_t s) {
    std::ostringstream oss;
    oss << p << "_" << s;
    return oss.str();
  }
  static std::string pg_to_tmp_str(spg_t p) {
    std::ostringstream oss;
    oss << p << "_TEMP";
    return oss.str();
  }

  std::string str;
};

WRITE_CLASS_ENCODER(coll_t)

inline ostream& operator<<(ostream& out, const coll_t& c) {
  out << c.to_str();
  return out;
}

CEPH_HASH_NAMESPACE_START
  template<> struct hash<coll_t> {
    size_t operator()(const coll_t &c) const { 
      size_t h = 0;
      string str(c.to_str());
      std::string::const_iterator end(str.end());
      for (std::string::const_iterator s = str.begin(); s != end; ++s) {
	h += *s;
	h += (h << 10);
	h ^= (h >> 6);
      }
      h += (h << 3);
      h ^= (h >> 11);
      h += (h << 15);
      return h;
    }
  };
CEPH_HASH_NAMESPACE_END

inline ostream& operator<<(ostream& out, const ceph_object_layout &ol)
{
  out << pg_t(ol.ol_pgid);
  int su = ol.ol_stripe_unit;
  if (su)
    out << ".su=" << su;
  return out;
}



// compound rados version type
class eversion_t {
public:
  version_t version;
  epoch_t epoch;
  __u32 __pad;
  eversion_t() : version(0), epoch(0), __pad(0) {}
  eversion_t(epoch_t e, version_t v) : version(v), epoch(e), __pad(0) {}

  eversion_t(const ceph_eversion& ce) : 
    version(ce.version),
    epoch(ce.epoch),
    __pad(0) { }

  eversion_t(bufferlist& bl) : __pad(0) { decode(bl); }

  static eversion_t max() {
    eversion_t max;
    max.version -= 1;
    max.epoch -= 1;
    return max;
  }

  operator ceph_eversion() {
    ceph_eversion c;
    c.epoch = epoch;
    c.version = version;
    return c;
  }

  string get_key_name() const;

  void encode(bufferlist &bl) const {
    ::encode(version, bl);
    ::encode(epoch, bl);
  }
  void decode(bufferlist::iterator &bl) {
    ::decode(version, bl);
    ::decode(epoch, bl);
  }
  void decode(bufferlist& bl) {
    bufferlist::iterator p = bl.begin();
    decode(p);
  }
};
WRITE_CLASS_ENCODER(eversion_t)

inline bool operator==(const eversion_t& l, const eversion_t& r) {
  return (l.epoch == r.epoch) && (l.version == r.version);
}
inline bool operator!=(const eversion_t& l, const eversion_t& r) {
  return (l.epoch != r.epoch) || (l.version != r.version);
}
inline bool operator<(const eversion_t& l, const eversion_t& r) {
  return (l.epoch == r.epoch) ? (l.version < r.version):(l.epoch < r.epoch);
}
inline bool operator<=(const eversion_t& l, const eversion_t& r) {
  return (l.epoch == r.epoch) ? (l.version <= r.version):(l.epoch <= r.epoch);
}
inline bool operator>(const eversion_t& l, const eversion_t& r) {
  return (l.epoch == r.epoch) ? (l.version > r.version):(l.epoch > r.epoch);
}
inline bool operator>=(const eversion_t& l, const eversion_t& r) {
  return (l.epoch == r.epoch) ? (l.version >= r.version):(l.epoch >= r.epoch);
}
inline ostream& operator<<(ostream& out, const eversion_t& e) {
  return out << e.epoch << "'" << e.version;
}

/**
 * objectstore_perf_stat_t
 *
 * current perf information about the osd
 */
struct objectstore_perf_stat_t {
  // cur_op_latency is in ms since double add/sub are not associative
  uint32_t filestore_commit_latency;
  uint32_t filestore_apply_latency;

  objectstore_perf_stat_t() :
    filestore_commit_latency(0), filestore_apply_latency(0) {}

  bool operator==(const objectstore_perf_stat_t &r) const {
    return filestore_commit_latency == r.filestore_commit_latency &&
      filestore_apply_latency == r.filestore_apply_latency;
  }

  void add(const objectstore_perf_stat_t &o) {
    filestore_commit_latency += o.filestore_commit_latency;
    filestore_apply_latency += o.filestore_apply_latency;
  }
  void sub(const objectstore_perf_stat_t &o) {
    filestore_commit_latency -= o.filestore_commit_latency;
    filestore_apply_latency -= o.filestore_apply_latency;
  }
  void dump(Formatter *f) const;
  void encode(bufferlist &bl) const;
  void decode(bufferlist::iterator &bl);
  static void generate_test_instances(std::list<objectstore_perf_stat_t*>& o);
};
WRITE_CLASS_ENCODER(objectstore_perf_stat_t)

/** osd_stat
 * aggregate stats for an osd
 */
struct osd_stat_t {
  int64_t kb, kb_used, kb_avail;
  vector<int> hb_in, hb_out;
  int32_t snap_trim_queue_len, num_snap_trimming;

  pow2_hist_t op_queue_age_hist;

  objectstore_perf_stat_t fs_perf_stat;

  osd_stat_t() : kb(0), kb_used(0), kb_avail(0),
		 snap_trim_queue_len(0), num_snap_trimming(0) {}

  void add(const osd_stat_t& o) {
    kb += o.kb;
    kb_used += o.kb_used;
    kb_avail += o.kb_avail;
    snap_trim_queue_len += o.snap_trim_queue_len;
    num_snap_trimming += o.num_snap_trimming;
    op_queue_age_hist.add(o.op_queue_age_hist);
    fs_perf_stat.add(o.fs_perf_stat);
  }
  void sub(const osd_stat_t& o) {
    kb -= o.kb;
    kb_used -= o.kb_used;
    kb_avail -= o.kb_avail;
    snap_trim_queue_len -= o.snap_trim_queue_len;
    num_snap_trimming -= o.num_snap_trimming;
    op_queue_age_hist.sub(o.op_queue_age_hist);
    fs_perf_stat.sub(o.fs_perf_stat);
  }

  void dump(Formatter *f) const;
  void encode(bufferlist &bl) const;
  void decode(bufferlist::iterator &bl);
  static void generate_test_instances(std::list<osd_stat_t*>& o);
};
WRITE_CLASS_ENCODER(osd_stat_t)

inline bool operator==(const osd_stat_t& l, const osd_stat_t& r) {
  return l.kb == r.kb &&
    l.kb_used == r.kb_used &&
    l.kb_avail == r.kb_avail &&
    l.snap_trim_queue_len == r.snap_trim_queue_len &&
    l.num_snap_trimming == r.num_snap_trimming &&
    l.hb_in == r.hb_in &&
    l.hb_out == r.hb_out &&
    l.op_queue_age_hist == r.op_queue_age_hist &&
    l.fs_perf_stat == r.fs_perf_stat;
}
inline bool operator!=(const osd_stat_t& l, const osd_stat_t& r) {
  return !(l == r);
}



inline ostream& operator<<(ostream& out, const osd_stat_t& s) {
  return out << "osd_stat(" << kb_t(s.kb_used) << " used, "
	     << kb_t(s.kb_avail) << " avail, "
	     << kb_t(s.kb) << " total, "
	     << "peers " << s.hb_in << "/" << s.hb_out
	     << " op hist " << s.op_queue_age_hist.h
	     << ")";
}


/*
 * pg states
 */
#define PG_STATE_CREATING     (1<<0)  // creating
#define PG_STATE_ACTIVE       (1<<1)  // i am active.  (primary: replicas too)
#define PG_STATE_CLEAN        (1<<2)  // peers are complete, clean of stray replicas.
#define PG_STATE_DOWN         (1<<4)  // a needed replica is down, PG offline
#define PG_STATE_REPLAY       (1<<5)  // crashed, waiting for replay
//#define PG_STATE_STRAY      (1<<6)  // i must notify the primary i exist.
#define PG_STATE_SPLITTING    (1<<7)  // i am splitting
#define PG_STATE_SCRUBBING    (1<<8)  // scrubbing
#define PG_STATE_SCRUBQ       (1<<9)  // queued for scrub
#define PG_STATE_DEGRADED     (1<<10) // pg contains objects with reduced redundancy
#define PG_STATE_INCONSISTENT (1<<11) // pg replicas are inconsistent (but shouldn't be)
#define PG_STATE_PEERING      (1<<12) // pg is (re)peering
#define PG_STATE_REPAIR       (1<<13) // pg should repair on next scrub
#define PG_STATE_RECOVERING   (1<<14) // pg is recovering/migrating objects
#define PG_STATE_BACKFILL_WAIT     (1<<15) // [active] reserving backfill
#define PG_STATE_INCOMPLETE   (1<<16) // incomplete content, peering failed.
#define PG_STATE_STALE        (1<<17) // our state for this pg is stale, unknown.
#define PG_STATE_REMAPPED     (1<<18) // pg is explicitly remapped to different OSDs than CRUSH
#define PG_STATE_DEEP_SCRUB   (1<<19) // deep scrub: check CRC32 on files
#define PG_STATE_BACKFILL  (1<<20) // [active] backfilling pg content
#define PG_STATE_BACKFILL_TOOFULL (1<<21) // backfill can't proceed: too full
#define PG_STATE_RECOVERY_WAIT (1<<22) // waiting for recovery reservations
#define PG_STATE_UNDERSIZED    (1<<23) // pg acting < pool size

std::string pg_state_string(int state);


/*
 * pool_snap_info_t
 *
 * attributes for a single pool snapshot.  
 */
struct pool_snap_info_t {
  snapid_t snapid;
  utime_t stamp;
  string name;

  void dump(Formatter *f) const;
  void encode(bufferlist& bl, uint64_t features) const;
  void decode(bufferlist::iterator& bl);
  static void generate_test_instances(list<pool_snap_info_t*>& o);
};
WRITE_CLASS_ENCODER_FEATURES(pool_snap_info_t)

inline ostream& operator<<(ostream& out, const pool_snap_info_t& si) {
  return out << si.snapid << '(' << si.name << ' ' << si.stamp << ')';
}


/*
 * pg_pool
 */
struct pg_pool_t {
  enum {
    TYPE_REPLICATED = 1,     // replication
    //TYPE_RAID4 = 2,   // raid4 (never implemented)
    TYPE_ERASURE = 3,      // erasure-coded
  };
  static const char *get_type_name(int t) {
    switch (t) {
    case TYPE_REPLICATED: return "replicated";
      //case TYPE_RAID4: return "raid4";
    case TYPE_ERASURE: return "erasure";
    default: return "???";
    }
  }
  const char *get_type_name() const {
    return get_type_name(type);
  }
  static const char* get_default_type() {
    return "replicated";
  }

  enum {
    FLAG_HASHPSPOOL = 1<<0, // hash pg seed and pool together (instead of adding)
    FLAG_FULL       = 1<<1, // pool is full
    FLAG_DEBUG_FAKE_EC_POOL = 1<<2, // require ReplicatedPG to act like an EC pg
    FLAG_INCOMPLETE_CLONES = 1<<3, // may have incomplete clones (bc we are/were an overlay)
<<<<<<< HEAD
    FLAG_NODELETE = 1<<4, // pool can't be deleted
    FLAG_NOPGCHANGE = 1<<5, // pool's pg and pgp num can't be changed
    FLAG_NOSIZECHANGE = 1<<6, // pool's size and min size can't be changed
=======
    FLAG_WRITE_FADVISE_DONTNEED = 1 << 4, // write mode with LIBRADOS_OP_FLAG_FADVISE_DONTNEED
>>>>>>> 5a9bc9cb
  };

  static const char *get_flag_name(int f) {
    switch (f) {
    case FLAG_HASHPSPOOL: return "hashpspool";
    case FLAG_FULL: return "full";
    case FLAG_DEBUG_FAKE_EC_POOL: return "require_local_rollback";
    case FLAG_INCOMPLETE_CLONES: return "incomplete_clones";
<<<<<<< HEAD
    case FLAG_NODELETE: return "nodelete";
    case FLAG_NOPGCHANGE: return "nopgchange";
    case FLAG_NOSIZECHANGE: return "nosizechange";
=======
    case FLAG_WRITE_FADVISE_DONTNEED: return "write_fadvise_dontneed";
>>>>>>> 5a9bc9cb
    default: return "???";
    }
  }
  static string get_flags_string(uint64_t f) {
    string s;
    for (unsigned n=0; f && n<64; ++n) {
      if (f & (1ull << n)) {
	if (s.length())
	  s += ",";
	s += get_flag_name(1ull << n);
      }
    }
    return s;
  }
  string get_flags_string() const {
    return get_flags_string(flags);
  }
  static uint64_t get_flag_by_name(const string& name) {
    if (name == "hashpspool")
      return FLAG_HASHPSPOOL;
    if (name == "full")
      return FLAG_FULL;
    if (name == "require_local_rollback")
      return FLAG_DEBUG_FAKE_EC_POOL;
    if (name == "incomplete_clones")
      return FLAG_INCOMPLETE_CLONES;
    if (name == "nodelete")
      return FLAG_NODELETE;
    if (name == "nopgchange")
      return FLAG_NOPGCHANGE;
    if (name == "nosizechange")
      return FLAG_NOSIZECHANGE;
    return 0;
  }

  typedef enum {
    CACHEMODE_NONE = 0,                  ///< no caching
    CACHEMODE_WRITEBACK = 1,             ///< write to cache, flush later
    CACHEMODE_FORWARD = 2,               ///< forward if not in cache
    CACHEMODE_READONLY = 3,              ///< handle reads, forward writes [not strongly consistent]
    CACHEMODE_READFORWARD = 4,           ///< forward reads, write to cache flush later
    CACHEMODE_READPROXY = 5              ///< proxy reads, write to cache flush later
  } cache_mode_t;
  static const char *get_cache_mode_name(cache_mode_t m) {
    switch (m) {
    case CACHEMODE_NONE: return "none";
    case CACHEMODE_WRITEBACK: return "writeback";
    case CACHEMODE_FORWARD: return "forward";
    case CACHEMODE_READONLY: return "readonly";
    case CACHEMODE_READFORWARD: return "readforward";
    case CACHEMODE_READPROXY: return "readproxy";
    default: return "unknown";
    }
  }
  static cache_mode_t get_cache_mode_from_str(const string& s) {
    if (s == "none")
      return CACHEMODE_NONE;
    if (s == "writeback")
      return CACHEMODE_WRITEBACK;
    if (s == "forward")
      return CACHEMODE_FORWARD;
    if (s == "readonly")
      return CACHEMODE_READONLY;
    if (s == "readforward")
      return CACHEMODE_READFORWARD;
    if (s == "readproxy")
      return CACHEMODE_READPROXY;
    return (cache_mode_t)-1;
  }
  const char *get_cache_mode_name() const {
    return get_cache_mode_name(cache_mode);
  }
  bool cache_mode_requires_hit_set() const {
    switch (cache_mode) {
    case CACHEMODE_NONE:
    case CACHEMODE_FORWARD:
    case CACHEMODE_READONLY:
      return false;
    case CACHEMODE_WRITEBACK:
    case CACHEMODE_READFORWARD:
    case CACHEMODE_READPROXY:
      return true;
    default:
      assert(0 == "implement me");
    }
  }

  uint64_t flags;           ///< FLAG_*
  __u8 type;                ///< TYPE_*
  __u8 size, min_size;      ///< number of osds in each pg
  __u8 crush_ruleset;       ///< crush placement rule set
  __u8 object_hash;         ///< hash mapping object name to ps
private:
  __u32 pg_num, pgp_num;    ///< number of pgs


public:
  map<string,string> properties;  ///< OBSOLETE
  string erasure_code_profile; ///< name of the erasure code profile in OSDMap
  epoch_t last_change;      ///< most recent epoch changed, exclusing snapshot changes
  epoch_t last_force_op_resend; ///< last epoch that forced clients to resend
  snapid_t snap_seq;        ///< seq for per-pool snapshot
  epoch_t snap_epoch;       ///< osdmap epoch of last snap
  uint64_t auid;            ///< who owns the pg
  __u32 crash_replay_interval; ///< seconds to allow clients to replay ACKed but unCOMMITted requests

  uint64_t quota_max_bytes; ///< maximum number of bytes for this pool
  uint64_t quota_max_objects; ///< maximum number of objects for this pool

  /*
   * Pool snaps (global to this pool).  These define a SnapContext for
   * the pool, unless the client manually specifies an alternate
   * context.
   */
  map<snapid_t, pool_snap_info_t> snaps;
  /*
   * Alternatively, if we are definining non-pool snaps (e.g. via the
   * Ceph MDS), we must track @removed_snaps (since @snaps is not
   * used).  Snaps and removed_snaps are to be used exclusive of each
   * other!
   */
  interval_set<snapid_t> removed_snaps;

  unsigned pg_num_mask, pgp_num_mask;

  set<uint64_t> tiers;      ///< pools that are tiers of us
  int64_t tier_of;         ///< pool for which we are a tier
  // Note that write wins for read+write ops
  int64_t read_tier;       ///< pool/tier for objecter to direct reads to
  int64_t write_tier;      ///< pool/tier for objecter to direct writes to
  cache_mode_t cache_mode;  ///< cache pool mode

  bool is_tier() const { return tier_of >= 0; }
  bool has_tiers() const { return !tiers.empty(); }
  void clear_tier() {
    tier_of = -1;
    clear_read_tier();
    clear_write_tier();
    clear_tier_tunables();
  }
  bool has_read_tier() const { return read_tier >= 0; }
  void clear_read_tier() { read_tier = -1; }
  bool has_write_tier() const { return write_tier >= 0; }
  void clear_write_tier() { write_tier = -1; }
  void clear_tier_tunables() {
    if (cache_mode != CACHEMODE_NONE)
      flags |= FLAG_INCOMPLETE_CLONES;
    cache_mode = CACHEMODE_NONE;

    target_max_bytes = 0;
    target_max_objects = 0;
    cache_target_dirty_ratio_micro = 0;
    cache_target_full_ratio_micro = 0;
    hit_set_params = HitSet::Params();
    hit_set_period = 0;
    hit_set_count = 0;
  }

  uint64_t target_max_bytes;   ///< tiering: target max pool size
  uint64_t target_max_objects; ///< tiering: target max pool size

  uint32_t cache_target_dirty_ratio_micro; ///< cache: fraction of target to leave dirty
  uint32_t cache_target_full_ratio_micro;  ///< cache: fraction of target to fill before we evict in earnest

  uint32_t cache_min_flush_age;  ///< minimum age (seconds) before we can flush
  uint32_t cache_min_evict_age;  ///< minimum age (seconds) before we can evict

  HitSet::Params hit_set_params; ///< The HitSet params to use on this pool
  uint32_t hit_set_period;      ///< periodicity of HitSet segments (seconds)
  uint32_t hit_set_count;       ///< number of periods to retain
  uint32_t min_read_recency_for_promote;   ///< minimum number of HitSet to check before promote

  uint32_t stripe_width;        ///< erasure coded stripe size in bytes

  uint64_t expected_num_objects; ///< expected number of objects on this pool, a value of 0 indicates
                                 ///< user does not specify any expected value

  pg_pool_t()
    : flags(0), type(0), size(0), min_size(0),
      crush_ruleset(0), object_hash(0),
      pg_num(0), pgp_num(0),
      last_change(0),
      last_force_op_resend(0),
      snap_seq(0), snap_epoch(0),
      auid(0),
      crash_replay_interval(0),
      quota_max_bytes(0), quota_max_objects(0),
      pg_num_mask(0), pgp_num_mask(0),
      tier_of(-1), read_tier(-1), write_tier(-1),
      cache_mode(CACHEMODE_NONE),
      target_max_bytes(0), target_max_objects(0),
      cache_target_dirty_ratio_micro(0),
      cache_target_full_ratio_micro(0),
      cache_min_flush_age(0),
      cache_min_evict_age(0),
      hit_set_params(),
      hit_set_period(0),
      hit_set_count(0),
      min_read_recency_for_promote(0),
      stripe_width(0),
      expected_num_objects(0)
  { }

  void dump(Formatter *f) const;

  uint64_t get_flags() const { return flags; }
  bool has_flag(uint64_t f) const { return flags & f; }
  void set_flag(uint64_t f) { flags |= f; }
  void unset_flag(uint64_t f) { flags &= ~f; }

  /// This method will later return true for ec pools as well
  bool ec_pool() const {
    return type == TYPE_ERASURE;
  }
  bool require_rollback() const {
    return ec_pool() || flags & FLAG_DEBUG_FAKE_EC_POOL;
  }

  /// true if incomplete clones may be present
  bool allow_incomplete_clones() const {
    return cache_mode != CACHEMODE_NONE || has_flag(FLAG_INCOMPLETE_CLONES);
  }

  unsigned get_type() const { return type; }
  unsigned get_size() const { return size; }
  unsigned get_min_size() const { return min_size; }
  int get_crush_ruleset() const { return crush_ruleset; }
  int get_object_hash() const { return object_hash; }
  const char *get_object_hash_name() const {
    return ceph_str_hash_name(get_object_hash());
  }
  epoch_t get_last_change() const { return last_change; }
  epoch_t get_last_force_op_resend() const { return last_force_op_resend; }
  epoch_t get_snap_epoch() const { return snap_epoch; }
  snapid_t get_snap_seq() const { return snap_seq; }
  uint64_t get_auid() const { return auid; }
  unsigned get_crash_replay_interval() const { return crash_replay_interval; }

  void set_snap_seq(snapid_t s) { snap_seq = s; }
  void set_snap_epoch(epoch_t e) { snap_epoch = e; }

  void set_stripe_width(uint32_t s) { stripe_width = s; }
  uint32_t get_stripe_width() const { return stripe_width; }

  bool is_replicated()   const { return get_type() == TYPE_REPLICATED; }
  bool is_erasure() const { return get_type() == TYPE_ERASURE; }

  bool requires_aligned_append() const { return is_erasure(); }
  uint64_t required_alignment() const { return stripe_width; }

  bool can_shift_osds() const {
    switch (get_type()) {
    case TYPE_REPLICATED:
      return true;
    case TYPE_ERASURE:
      return false;
    default:
      assert(0 == "unhandled pool type");
    }
  }

  unsigned get_pg_num() const { return pg_num; }
  unsigned get_pgp_num() const { return pgp_num; }

  unsigned get_pg_num_mask() const { return pg_num_mask; }
  unsigned get_pgp_num_mask() const { return pgp_num_mask; }

  // if pg_num is not a multiple of two, pgs are not equally sized.
  // return, for a given pg, the fraction (denominator) of the total
  // pool size that it represents.
  unsigned get_pg_num_divisor(pg_t pgid) const;

  void set_pg_num(int p) {
    pg_num = p;
    calc_pg_masks();
  }
  void set_pgp_num(int p) {
    pgp_num = p;
    calc_pg_masks();
  }

  void set_quota_max_bytes(uint64_t m) {
    quota_max_bytes = m;
  }
  uint64_t get_quota_max_bytes() {
    return quota_max_bytes;
  }

  void set_quota_max_objects(uint64_t m) {
    quota_max_objects = m;
  }
  uint64_t get_quota_max_objects() {
    return quota_max_objects;
  }

  static int calc_bits_of(int t);
  void calc_pg_masks();

  /*
   * we have two snap modes:
   *  - pool global snaps
   *    - snap existence/non-existence defined by snaps[] and snap_seq
   *  - user managed snaps
   *    - removal governed by removed_snaps
   *
   * we know which mode we're using based on whether removed_snaps is empty.
   * If nothing has been created, both functions report false.
   */
  bool is_pool_snaps_mode() const;
  bool is_unmanaged_snaps_mode() const;
  bool is_removed_snap(snapid_t s) const;

  /*
   * build set of known-removed sets from either pool snaps or
   * explicit removed_snaps set.
   */
  void build_removed_snaps(interval_set<snapid_t>& rs) const;
  snapid_t snap_exists(const char *s) const;
  void add_snap(const char *n, utime_t stamp);
  void add_unmanaged_snap(uint64_t& snapid);
  void remove_snap(snapid_t s);
  void remove_unmanaged_snap(snapid_t s);

  SnapContext get_snap_context() const;

  /// hash a object name+namespace key to a hash position
  uint32_t hash_key(const string& key, const string& ns) const;

  /// round a hash position down to a pg num
  uint32_t raw_hash_to_pg(uint32_t v) const;

  /*
   * map a raw pg (with full precision ps) into an actual pg, for storage
   */
  pg_t raw_pg_to_pg(pg_t pg) const;
  
  /*
   * map raw pg (full precision ps) into a placement seed.  include
   * pool id in that value so that different pools don't use the same
   * seeds.
   */
  ps_t raw_pg_to_pps(pg_t pg) const;

  /// choose a random hash position within a pg
  uint32_t get_random_pg_position(pg_t pgid, uint32_t seed) const;

  void encode(bufferlist& bl, uint64_t features) const;
  void decode(bufferlist::iterator& bl);

  static void generate_test_instances(list<pg_pool_t*>& o);
};
WRITE_CLASS_ENCODER_FEATURES(pg_pool_t)

ostream& operator<<(ostream& out, const pg_pool_t& p);


/**
 * a summation of object stats
 *
 * This is just a container for object stats; we don't know what for.
 */
struct object_stat_sum_t {
  /**************************************************************************
   * WARNING: be sure to update operator==, floor, and split when
   * adding/removing fields!
   **************************************************************************/
  int64_t num_bytes;    // in bytes
  int64_t num_objects;
  int64_t num_object_clones;
  int64_t num_object_copies;  // num_objects * num_replicas
  int64_t num_objects_missing_on_primary;
  int64_t num_objects_degraded;
  int64_t num_objects_misplaced;
  int64_t num_objects_unfound;
  int64_t num_rd;
  int64_t num_rd_kb;
  int64_t num_wr;
  int64_t num_wr_kb;
  int64_t num_scrub_errors;	// total deep and shallow scrub errors
  int64_t num_shallow_scrub_errors;
  int64_t num_deep_scrub_errors;
  int64_t num_objects_recovered;
  int64_t num_bytes_recovered;
  int64_t num_keys_recovered;
  int64_t num_objects_dirty;
  int64_t num_whiteouts;
  int64_t num_objects_omap;
  int64_t num_objects_hit_set_archive;
  int64_t num_bytes_hit_set_archive;

  object_stat_sum_t()
    : num_bytes(0),
      num_objects(0), num_object_clones(0), num_object_copies(0),
      num_objects_missing_on_primary(0), num_objects_degraded(0),
      num_objects_misplaced(0),
      num_objects_unfound(0),
      num_rd(0), num_rd_kb(0), num_wr(0), num_wr_kb(0),
      num_scrub_errors(0), num_shallow_scrub_errors(0),
      num_deep_scrub_errors(0),
      num_objects_recovered(0),
      num_bytes_recovered(0),
      num_keys_recovered(0),
      num_objects_dirty(0),
      num_whiteouts(0),
      num_objects_omap(0),
      num_objects_hit_set_archive(0),
      num_bytes_hit_set_archive(0)
  {}

  void floor(int64_t f) {
#define FLOOR(x) if (x < f) x = f
    FLOOR(num_bytes);
    FLOOR(num_objects);
    FLOOR(num_object_clones);
    FLOOR(num_object_copies);
    FLOOR(num_objects_missing_on_primary);
    FLOOR(num_objects_degraded);
    FLOOR(num_objects_misplaced);
    FLOOR(num_objects_unfound);
    FLOOR(num_rd);
    FLOOR(num_rd_kb);
    FLOOR(num_wr);
    FLOOR(num_wr_kb);
    FLOOR(num_scrub_errors);
    FLOOR(num_shallow_scrub_errors);
    FLOOR(num_deep_scrub_errors);
    FLOOR(num_objects_recovered);
    FLOOR(num_bytes_recovered);
    FLOOR(num_keys_recovered);
    FLOOR(num_objects_dirty);
    FLOOR(num_whiteouts);
    FLOOR(num_objects_omap);
    FLOOR(num_objects_hit_set_archive);
    FLOOR(num_bytes_hit_set_archive);
#undef FLOOR
  }

  void split(vector<object_stat_sum_t> &out) const {
#define SPLIT(PARAM)                            \
    for (unsigned i = 0; i < out.size(); ++i) { \
      out[i].PARAM = PARAM / out.size();        \
      if (i < (PARAM % out.size())) {           \
	out[i].PARAM++;                         \
      }                                         \
    }                                           \

    SPLIT(num_bytes);
    SPLIT(num_objects);
    SPLIT(num_object_clones);
    SPLIT(num_object_copies);
    SPLIT(num_objects_missing_on_primary);
    SPLIT(num_objects_degraded);
    SPLIT(num_objects_misplaced);
    SPLIT(num_objects_unfound);
    SPLIT(num_rd);
    SPLIT(num_rd_kb);
    SPLIT(num_wr);
    SPLIT(num_wr_kb);
    SPLIT(num_scrub_errors);
    SPLIT(num_shallow_scrub_errors);
    SPLIT(num_deep_scrub_errors);
    SPLIT(num_objects_recovered);
    SPLIT(num_bytes_recovered);
    SPLIT(num_keys_recovered);
    SPLIT(num_objects_dirty);
    SPLIT(num_whiteouts);
    SPLIT(num_objects_omap);
    SPLIT(num_objects_hit_set_archive);
    SPLIT(num_bytes_hit_set_archive);
#undef SPLIT
  }

  void clear() {
    memset(this, 0, sizeof(*this));
  }

  void calc_copies(int nrep) {
    num_object_copies = nrep * num_objects;
  }

  bool is_zero() const {
    object_stat_sum_t zero;
    return memcmp(this, &zero, sizeof(zero)) == 0;
  }

  void add(const object_stat_sum_t& o);
  void sub(const object_stat_sum_t& o);

  void dump(Formatter *f) const;
  void encode(bufferlist& bl) const;
  void decode(bufferlist::iterator& bl);
  static void generate_test_instances(list<object_stat_sum_t*>& o);
};
WRITE_CLASS_ENCODER(object_stat_sum_t)

bool operator==(const object_stat_sum_t& l, const object_stat_sum_t& r);

/**
 * a collection of object stat sums
 *
 * This is a collection of stat sums over different categories.
 */
struct object_stat_collection_t {
  /**************************************************************************
   * WARNING: be sure to update the operator== when adding/removing fields! *
   **************************************************************************/
  object_stat_sum_t sum;

  void calc_copies(int nrep) {
    sum.calc_copies(nrep);
  }

  void dump(Formatter *f) const;
  void encode(bufferlist& bl) const;
  void decode(bufferlist::iterator& bl);
  static void generate_test_instances(list<object_stat_collection_t*>& o);

  bool is_zero() const {
    return sum.is_zero();
  }

  void clear() {
    sum.clear();
  }

  void floor(int64_t f) {
    sum.floor(f);
  }

  void add(const object_stat_sum_t& o) {
    sum.add(o);
  }

  void add(const object_stat_collection_t& o) {
    sum.add(o.sum);
  }
  void sub(const object_stat_collection_t& o) {
    sum.sub(o.sum);
  }
};
WRITE_CLASS_ENCODER(object_stat_collection_t)

inline bool operator==(const object_stat_collection_t& l,
		       const object_stat_collection_t& r) {
  return l.sum == r.sum;
}


/** pg_stat
 * aggregate stats for a single PG.
 */
struct pg_stat_t {
  /**************************************************************************
   * WARNING: be sure to update the operator== when adding/removing fields! *
   **************************************************************************/
  eversion_t version;
  version_t reported_seq;  // sequence number
  epoch_t reported_epoch;  // epoch of this report
  __u32 state;
  utime_t last_fresh;   // last reported
  utime_t last_change;  // new state != previous state
  utime_t last_active;  // state & PG_STATE_ACTIVE
  utime_t last_clean;   // state & PG_STATE_CLEAN
  utime_t last_unstale; // (state & PG_STATE_STALE) == 0
  utime_t last_undegraded; // (state & PG_STATE_DEGRADED) == 0
  utime_t last_fullsized; // (state & PG_STATE_UNDERSIZED) == 0

  eversion_t log_start;         // (log_start,version]
  eversion_t ondisk_log_start;  // there may be more on disk

  epoch_t created;
  epoch_t last_epoch_clean;
  pg_t parent;
  __u32 parent_split_bits;

  eversion_t last_scrub;
  eversion_t last_deep_scrub;
  utime_t last_scrub_stamp;
  utime_t last_deep_scrub_stamp;
  utime_t last_clean_scrub_stamp;

  object_stat_collection_t stats;
  bool stats_invalid;

  int64_t log_size;
  int64_t ondisk_log_size;    // >= active_log_size

  vector<int32_t> up, acting;
  epoch_t mapping_epoch;

  vector<int32_t> blocked_by;  ///< osds on which the pg is blocked

  utime_t last_became_active;

  /// true if num_objects_dirty is not accurate (because it was not
  /// maintained starting from pool creation)
  bool dirty_stats_invalid;
  bool omap_stats_invalid;
  bool hitset_stats_invalid;
  bool hitset_bytes_stats_invalid;

  /// up, acting primaries
  int32_t up_primary;
  int32_t acting_primary;

  pg_stat_t()
    : reported_seq(0),
      reported_epoch(0),
      state(0),
      created(0), last_epoch_clean(0),
      parent_split_bits(0),
      stats_invalid(false),
      log_size(0), ondisk_log_size(0),
      mapping_epoch(0),
      dirty_stats_invalid(false),
      omap_stats_invalid(false),
      hitset_stats_invalid(false),
      hitset_bytes_stats_invalid(false),
      up_primary(-1),
      acting_primary(-1)
  { }

  epoch_t get_effective_last_epoch_clean() const {
    if (state & PG_STATE_CLEAN) {
      // we are clean as of this report, and should thus take the
      // reported epoch
      return reported_epoch;
    } else {
      return last_epoch_clean;
    }
  }

  pair<epoch_t, version_t> get_version_pair() const {
    return make_pair(reported_epoch, reported_seq);
  }

  void floor(int64_t f) {
    stats.floor(f);
    if (log_size < f)
      log_size = f;
    if (ondisk_log_size < f)
      ondisk_log_size = f;
  }

  void add(const pg_stat_t& o) {
    stats.add(o.stats);
    log_size += o.log_size;
    ondisk_log_size += o.ondisk_log_size;
  }
  void sub(const pg_stat_t& o) {
    stats.sub(o.stats);
    log_size -= o.log_size;
    ondisk_log_size -= o.ondisk_log_size;
  }

  void dump(Formatter *f) const;
  void dump_brief(Formatter *f) const;
  void encode(bufferlist &bl) const;
  void decode(bufferlist::iterator &bl);
  static void generate_test_instances(list<pg_stat_t*>& o);
};
WRITE_CLASS_ENCODER(pg_stat_t)

bool operator==(const pg_stat_t& l, const pg_stat_t& r);

/*
 * summation over an entire pool
 */
struct pool_stat_t {
  object_stat_collection_t stats;
  int64_t log_size;
  int64_t ondisk_log_size;    // >= active_log_size
  int32_t up;       ///< number of up replicas or shards
  int32_t acting;   ///< number of acting replicas or shards

  pool_stat_t() : log_size(0), ondisk_log_size(0), up(0), acting(0)
  { }

  void floor(int64_t f) {
    stats.floor(f);
    if (log_size < f)
      log_size = f;
    if (ondisk_log_size < f)
      ondisk_log_size = f;
    if (up < f)
      up = f;
    if (acting < f)
      acting = f;
  }

  void add(const pg_stat_t& o) {
    stats.add(o.stats);
    log_size += o.log_size;
    ondisk_log_size += o.ondisk_log_size;
    up += o.up.size();
    acting += o.acting.size();
  }
  void sub(const pg_stat_t& o) {
    stats.sub(o.stats);
    log_size -= o.log_size;
    ondisk_log_size -= o.ondisk_log_size;
    up -= o.up.size();
    acting -= o.acting.size();
  }

  bool is_zero() const {
    return (stats.is_zero() &&
	    log_size == 0 &&
	    ondisk_log_size == 0 &&
	    up == 0 &&
	    acting == 0);
  }

  void dump(Formatter *f) const;
  void encode(bufferlist &bl, uint64_t features) const;
  void decode(bufferlist::iterator &bl);
  static void generate_test_instances(list<pool_stat_t*>& o);
};
WRITE_CLASS_ENCODER_FEATURES(pool_stat_t)


// -----------------------------------------

/**
 * pg_hit_set_info_t - information about a single recorded HitSet
 *
 * Track basic metadata about a HitSet, like the nubmer of insertions
 * and the time range it covers.
 */
struct pg_hit_set_info_t {
  utime_t begin, end;   ///< time interval
  eversion_t version;   ///< version this HitSet object was written

  pg_hit_set_info_t() {}
  pg_hit_set_info_t(utime_t b)
    : begin(b) {}

  void encode(bufferlist &bl) const;
  void decode(bufferlist::iterator &bl);
  void dump(Formatter *f) const;
  static void generate_test_instances(list<pg_hit_set_info_t*>& o);
};
WRITE_CLASS_ENCODER(pg_hit_set_info_t)

/**
 * pg_hit_set_history_t - information about a history of hitsets
 *
 * Include information about the currently accumulating hit set as well
 * as archived/historical ones.
 */
struct pg_hit_set_history_t {
  eversion_t current_last_update;  ///< last version inserted into current set
  utime_t current_last_stamp;      ///< timestamp of last insert
  pg_hit_set_info_t current_info;  ///< metadata about the current set
  list<pg_hit_set_info_t> history; ///< archived sets, sorted oldest -> newest

  void encode(bufferlist &bl) const;
  void decode(bufferlist::iterator &bl);
  void dump(Formatter *f) const;
  static void generate_test_instances(list<pg_hit_set_history_t*>& o);
};
WRITE_CLASS_ENCODER(pg_hit_set_history_t)


// -----------------------------------------

/**
 * pg_history_t - information about recent pg peering/mapping history
 *
 * This is aggressively shared between OSDs to bound the amount of past
 * history they need to worry about.
 */
struct pg_history_t {
  epoch_t epoch_created;       // epoch in which PG was created
  epoch_t last_epoch_started;  // lower bound on last epoch started (anywhere, not necessarily locally)
  epoch_t last_epoch_clean;    // lower bound on last epoch the PG was completely clean.
  epoch_t last_epoch_split;    // as parent
  
  /**
   * In the event of a map discontinuity, same_*_since may reflect the first
   * map the osd has seen in the new map sequence rather than the actual start
   * of the interval.  This is ok since a discontinuity at epoch e means there
   * must have been a clean interval between e and now and that we cannot be
   * in the active set during the interval containing e.
   */
  epoch_t same_up_since;       // same acting set since
  epoch_t same_interval_since;   // same acting AND up set since
  epoch_t same_primary_since;  // same primary at least back through this epoch.

  eversion_t last_scrub;
  eversion_t last_deep_scrub;
  utime_t last_scrub_stamp;
  utime_t last_deep_scrub_stamp;
  utime_t last_clean_scrub_stamp;

  pg_history_t()
    : epoch_created(0),
      last_epoch_started(0), last_epoch_clean(0), last_epoch_split(0),
      same_up_since(0), same_interval_since(0), same_primary_since(0) {}
  
  bool merge(const pg_history_t &other) {
    // Here, we only update the fields which cannot be calculated from the OSDmap.
    bool modified = false;
    if (epoch_created < other.epoch_created) {
      epoch_created = other.epoch_created;
      modified = true;
    }
    if (last_epoch_started < other.last_epoch_started) {
      last_epoch_started = other.last_epoch_started;
      modified = true;
    }
    if (last_epoch_clean < other.last_epoch_clean) {
      last_epoch_clean = other.last_epoch_clean;
      modified = true;
    }
    if (last_epoch_split < other.last_epoch_split) {
      last_epoch_split = other.last_epoch_split; 
      modified = true;
    }
    if (other.last_scrub > last_scrub) {
      last_scrub = other.last_scrub;
      modified = true;
    }
    if (other.last_scrub_stamp > last_scrub_stamp) {
      last_scrub_stamp = other.last_scrub_stamp;
      modified = true;
    }
    if (other.last_deep_scrub > last_deep_scrub) {
      last_deep_scrub = other.last_deep_scrub;
      modified = true;
    }
    if (other.last_deep_scrub_stamp > last_deep_scrub_stamp) {
      last_deep_scrub_stamp = other.last_deep_scrub_stamp;
      modified = true;
    }
    if (other.last_clean_scrub_stamp > last_clean_scrub_stamp) {
      last_clean_scrub_stamp = other.last_clean_scrub_stamp;
      modified = true;
    }
    return modified;
  }

  void encode(bufferlist& bl) const;
  void decode(bufferlist::iterator& p);
  void dump(Formatter *f) const;
  static void generate_test_instances(list<pg_history_t*>& o);
};
WRITE_CLASS_ENCODER(pg_history_t)

inline ostream& operator<<(ostream& out, const pg_history_t& h) {
  return out << "ec=" << h.epoch_created
	     << " les/c " << h.last_epoch_started << "/" << h.last_epoch_clean
	     << " " << h.same_up_since << "/" << h.same_interval_since << "/" << h.same_primary_since;
}


/**
 * pg_info_t - summary of PG statistics.
 *
 * some notes: 
 *  - last_complete implies we have all objects that existed as of that
 *    stamp, OR a newer object, OR have already applied a later delete.
 *  - if last_complete >= log.bottom, then we know pg contents thru log.head.
 *    otherwise, we have no idea what the pg is supposed to contain.
 */
struct pg_info_t {
  spg_t pgid;
  eversion_t last_update;    // last object version applied to store.
  eversion_t last_complete;  // last version pg was complete through.
  epoch_t last_epoch_started;// last epoch at which this pg started on this osd
  
  version_t last_user_version; // last user object version applied to store

  eversion_t log_tail;     // oldest log entry.

  hobject_t last_backfill;   // objects >= this and < last_complete may be missing

  interval_set<snapid_t> purged_snaps;

  pg_stat_t stats;

  pg_history_t history;
  pg_hit_set_history_t hit_set;

  pg_info_t()
    : last_epoch_started(0), last_user_version(0),
      last_backfill(hobject_t::get_max())
  { }
  pg_info_t(spg_t p)
    : pgid(p),
      last_epoch_started(0), last_user_version(0),
      last_backfill(hobject_t::get_max())
  { }
  
  bool is_empty() const { return last_update.version == 0; }
  bool dne() const { return history.epoch_created == 0; }

  bool is_incomplete() const { return !last_backfill.is_max(); }

  void encode(bufferlist& bl) const;
  void decode(bufferlist::iterator& p);
  void dump(Formatter *f) const;
  bool overlaps_with(const pg_info_t &oinfo) const {
    return last_update > oinfo.log_tail ?
      oinfo.last_update >= log_tail :
      last_update >= oinfo.log_tail;
  }
  static void generate_test_instances(list<pg_info_t*>& o);
};
WRITE_CLASS_ENCODER(pg_info_t)

inline ostream& operator<<(ostream& out, const pg_info_t& pgi) 
{
  out << pgi.pgid << "(";
  if (pgi.dne())
    out << " DNE";
  if (pgi.is_empty())
    out << " empty";
  else {
    out << " v " << pgi.last_update;
    if (pgi.last_complete != pgi.last_update)
      out << " lc " << pgi.last_complete;
    out << " (" << pgi.log_tail << "," << pgi.last_update << "]";
  }
  if (pgi.is_incomplete())
    out << " lb " << pgi.last_backfill;
  //out << " c " << pgi.epoch_created;
  out << " local-les=" << pgi.last_epoch_started;
  out << " n=" << pgi.stats.stats.sum.num_objects;
  out << " " << pgi.history
      << ")";
  return out;
}

struct pg_notify_t {
  epoch_t query_epoch;
  epoch_t epoch_sent;
  pg_info_t info;
  shard_id_t to;
  shard_id_t from;
  pg_notify_t() :
    query_epoch(0), epoch_sent(0), to(shard_id_t::NO_SHARD),
    from(shard_id_t::NO_SHARD) {}
  pg_notify_t(
    shard_id_t to,
    shard_id_t from,
    epoch_t query_epoch,
    epoch_t epoch_sent,
    const pg_info_t &info)
    : query_epoch(query_epoch),
      epoch_sent(epoch_sent),
      info(info), to(to), from(from) {
    assert(from == info.pgid.shard);
  }
  void encode(bufferlist &bl) const;
  void decode(bufferlist::iterator &p);
  void dump(Formatter *f) const;
  static void generate_test_instances(list<pg_notify_t*> &o);
};
WRITE_CLASS_ENCODER(pg_notify_t)
ostream &operator<<(ostream &lhs, const pg_notify_t &notify);


/**
 * pg_interval_t - information about a past interval
 */
class OSDMap;
struct pg_interval_t {
  vector<int32_t> up, acting;
  epoch_t first, last;
  bool maybe_went_rw;
  int32_t primary;
  int32_t up_primary;

  pg_interval_t()
    : first(0), last(0),
      maybe_went_rw(false),
      primary(-1),
      up_primary(-1)
  {}

  void encode(bufferlist& bl) const;
  void decode(bufferlist::iterator& bl);
  void dump(Formatter *f) const;
  static void generate_test_instances(list<pg_interval_t*>& o);

  /**
   * Determines whether there is an interval change
   */
  static bool is_new_interval(
    int old_acting_primary,
    int new_acting_primary,
    const vector<int> &old_acting,
    const vector<int> &new_acting,
    int old_up_primary,
    int new_up_primary,
    const vector<int> &old_up,
    const vector<int> &new_up,
    int old_min_size,
    int new_min_size,
    unsigned old_pg_num,
    unsigned new_pg_num,
    pg_t pgid
    );

  /**
   * Determines whether there is an interval change
   */
  static bool is_new_interval(
    int old_acting_primary,                     ///< [in] primary as of lastmap
    int new_acting_primary,                     ///< [in] primary as of lastmap
    const vector<int> &old_acting,              ///< [in] acting as of lastmap
    const vector<int> &new_acting,              ///< [in] acting as of osdmap
    int old_up_primary,                         ///< [in] up primary of lastmap
    int new_up_primary,                         ///< [in] up primary of osdmap
    const vector<int> &old_up,                  ///< [in] up as of lastmap
    const vector<int> &new_up,                  ///< [in] up as of osdmap
    ceph::shared_ptr<const OSDMap> osdmap,  ///< [in] current map
    ceph::shared_ptr<const OSDMap> lastmap, ///< [in] last map
    pg_t pgid                                   ///< [in] pgid for pg
    );

  /**
   * Integrates a new map into *past_intervals, returns true
   * if an interval was closed out.
   */
  static bool check_new_interval(
    int old_acting_primary,                     ///< [in] primary as of lastmap
    int new_acting_primary,                     ///< [in] primary as of osdmap
    const vector<int> &old_acting,              ///< [in] acting as of lastmap
    const vector<int> &new_acting,              ///< [in] acting as of osdmap
    int old_up_primary,                         ///< [in] up primary of lastmap
    int new_up_primary,                         ///< [in] up primary of osdmap
    const vector<int> &old_up,                  ///< [in] up as of lastmap
    const vector<int> &new_up,                  ///< [in] up as of osdmap
    epoch_t same_interval_since,                ///< [in] as of osdmap
    epoch_t last_epoch_clean,                   ///< [in] current
    ceph::shared_ptr<const OSDMap> osdmap,  ///< [in] current map
    ceph::shared_ptr<const OSDMap> lastmap, ///< [in] last map
    pg_t pgid,                                  ///< [in] pgid for pg
    map<epoch_t, pg_interval_t> *past_intervals,///< [out] intervals
    ostream *out = 0                            ///< [out] debug ostream
    );
};
WRITE_CLASS_ENCODER(pg_interval_t)

ostream& operator<<(ostream& out, const pg_interval_t& i);

typedef map<epoch_t, pg_interval_t> pg_interval_map_t;


/** 
 * pg_query_t - used to ask a peer for information about a pg.
 *
 * note: if version=0, type=LOG, then we just provide our full log.
 */
struct pg_query_t {
  enum {
    INFO = 0,
    LOG = 1,
    MISSING = 4,
    FULLLOG = 5,
  };
  const char *get_type_name() const {
    switch (type) {
    case INFO: return "info";
    case LOG: return "log";
    case MISSING: return "missing";
    case FULLLOG: return "fulllog";
    default: return "???";
    }
  }

  __s32 type;
  eversion_t since;
  pg_history_t history;
  epoch_t epoch_sent;
  shard_id_t to;
  shard_id_t from;

  pg_query_t() : type(-1), epoch_sent(0), to(shard_id_t::NO_SHARD),
		 from(shard_id_t::NO_SHARD) {}
  pg_query_t(
    int t,
    shard_id_t to,
    shard_id_t from,
    const pg_history_t& h,
    epoch_t epoch_sent)
    : type(t),
      history(h),
      epoch_sent(epoch_sent),
      to(to), from(from) {
    assert(t != LOG);
  }
  pg_query_t(
    int t,
    shard_id_t to,
    shard_id_t from,
    eversion_t s,
    const pg_history_t& h,
    epoch_t epoch_sent)
    : type(t), since(s), history(h),
      epoch_sent(epoch_sent), to(to), from(from) {
    assert(t == LOG);
  }
  
  void encode(bufferlist &bl, uint64_t features) const;
  void decode(bufferlist::iterator &bl);

  void dump(Formatter *f) const;
  static void generate_test_instances(list<pg_query_t*>& o);
};
WRITE_CLASS_ENCODER_FEATURES(pg_query_t)

inline ostream& operator<<(ostream& out, const pg_query_t& q) {
  out << "query(" << q.get_type_name() << " " << q.since;
  if (q.type == pg_query_t::LOG)
    out << " " << q.history;
  out << ")";
  return out;
}

class PGBackend;
class ObjectModDesc {
  bool can_local_rollback;
  bool rollback_info_completed;
public:
  class Visitor {
  public:
    virtual void append(uint64_t old_offset) {}
    virtual void setattrs(map<string, boost::optional<bufferlist> > &attrs) {}
    virtual void rmobject(version_t old_version) {}
    virtual void create() {}
    virtual void update_snaps(set<snapid_t> &old_snaps) {}
    virtual ~Visitor() {}
  };
  void visit(Visitor *visitor) const;
  mutable bufferlist bl;
  enum ModID {
    APPEND = 1,
    SETATTRS = 2,
    DELETE = 3,
    CREATE = 4,
    UPDATE_SNAPS = 5
  };
  ObjectModDesc() : can_local_rollback(true), rollback_info_completed(false) {}
  void claim(ObjectModDesc &other) {
    bl.clear();
    bl.claim(other.bl);
    can_local_rollback = other.can_local_rollback;
    rollback_info_completed = other.rollback_info_completed;
  }
  void claim_append(ObjectModDesc &other) {
    if (!can_local_rollback || rollback_info_completed)
      return;
    if (!other.can_local_rollback) {
      mark_unrollbackable();
      return;
    }
    bl.claim_append(other.bl);
    rollback_info_completed = other.rollback_info_completed;
  }
  void swap(ObjectModDesc &other) {
    bl.swap(other.bl);

    bool temp = other.can_local_rollback;
    other.can_local_rollback = can_local_rollback;
    can_local_rollback = temp;

    temp = other.rollback_info_completed;
    other.rollback_info_completed = rollback_info_completed;
    rollback_info_completed = temp;
  }
  void append_id(ModID id) {
    uint8_t _id(id);
    ::encode(_id, bl);
  }
  void append(uint64_t old_size) {
    if (!can_local_rollback || rollback_info_completed)
      return;
    ENCODE_START(1, 1, bl);
    append_id(APPEND);
    ::encode(old_size, bl);
    ENCODE_FINISH(bl);
  }
  void setattrs(map<string, boost::optional<bufferlist> > &old_attrs) {
    if (!can_local_rollback || rollback_info_completed)
      return;
    ENCODE_START(1, 1, bl);
    append_id(SETATTRS);
    ::encode(old_attrs, bl);
    ENCODE_FINISH(bl);
  }
  bool rmobject(version_t deletion_version) {
    if (!can_local_rollback || rollback_info_completed)
      return false;
    ENCODE_START(1, 1, bl);
    append_id(DELETE);
    ::encode(deletion_version, bl);
    ENCODE_FINISH(bl);
    rollback_info_completed = true;
    return true;
  }
  void create() {
    if (!can_local_rollback || rollback_info_completed)
      return;
    rollback_info_completed = true;
    ENCODE_START(1, 1, bl);
    append_id(CREATE);
    ENCODE_FINISH(bl);
  }
  void update_snaps(set<snapid_t> &old_snaps) {
    if (!can_local_rollback || rollback_info_completed)
      return;
    ENCODE_START(1, 1, bl);
    append_id(UPDATE_SNAPS);
    ::encode(old_snaps, bl);
    ENCODE_FINISH(bl);
  }

  // cannot be rolled back
  void mark_unrollbackable() {
    can_local_rollback = false;
    bl.clear();
  }
  bool can_rollback() const {
    return can_local_rollback;
  }
  bool empty() const {
    return can_local_rollback && (bl.length() == 0);
  }

  /**
   * Create fresh copy of bl bytes to avoid keeping large buffers around
   * in the case that bl contains ptrs which point into a much larger
   * message buffer
   */
  void trim_bl() {
    if (bl.length() > 0)
      bl.rebuild();
  }
  void encode(bufferlist &bl) const;
  void decode(bufferlist::iterator &bl);
  void dump(Formatter *f) const;
  static void generate_test_instances(list<ObjectModDesc*>& o);
};
WRITE_CLASS_ENCODER(ObjectModDesc)


/**
 * pg_log_entry_t - single entry/event in pg log
 *
 */
struct pg_log_entry_t {
  enum {
    MODIFY = 1,   // some unspecified modification (but not *all* modifications)
    CLONE = 2,    // cloned object from head
    DELETE = 3,   // deleted object
    BACKLOG = 4,  // event invented by generate_backlog [deprecated]
    LOST_REVERT = 5, // lost new version, revert to an older version.
    LOST_DELETE = 6, // lost new version, revert to no object (deleted).
    LOST_MARK = 7,   // lost new version, now EIO
    PROMOTE = 8,     // promoted object from another tier
    CLEAN = 9,       // mark an object clean
  };
  static const char *get_op_name(int op) {
    switch (op) {
    case MODIFY:
      return "modify  ";
    case PROMOTE:
      return "promote ";
    case CLONE:
      return "clone   ";
    case DELETE:
      return "delete  ";
    case BACKLOG:
      return "backlog ";
    case LOST_REVERT:
      return "l_revert";
    case LOST_DELETE:
      return "l_delete";
    case LOST_MARK:
      return "l_mark  ";
    case CLEAN:
      return "clean   ";
    default:
      return "unknown ";
    }
  }
  const char *get_op_name() const {
    return get_op_name(op);
  }

  __s32      op;
  hobject_t  soid;
  eversion_t version, prior_version, reverting_to;
  version_t user_version; // the user version for this entry
  osd_reqid_t reqid;  // caller+tid to uniquely identify request
  utime_t     mtime;  // this is the _user_ mtime, mind you
  bufferlist snaps;   // only for clone entries
  bool invalid_hash; // only when decoding sobject_t based entries
  bool invalid_pool; // only when decoding pool-less hobject based entries

  uint64_t offset;   // [soft state] my offset on disk

  /// describes state for a locally-rollbackable entry
  ObjectModDesc mod_desc;
      
  pg_log_entry_t()
    : op(0), user_version(0),
      invalid_hash(false), invalid_pool(false), offset(0) {}
  pg_log_entry_t(int _op, const hobject_t& _soid, 
		 const eversion_t& v, const eversion_t& pv,
		 version_t uv,
		 const osd_reqid_t& rid, const utime_t& mt)
    : op(_op), soid(_soid), version(v),
      prior_version(pv), user_version(uv),
      reqid(rid), mtime(mt), invalid_hash(false), invalid_pool(false),
      offset(0) {}
      
  bool is_clone() const { return op == CLONE; }
  bool is_modify() const { return op == MODIFY; }
  bool is_promote() const { return op == PROMOTE; }
  bool is_clean() const { return op == CLEAN; }
  bool is_backlog() const { return op == BACKLOG; }
  bool is_lost_revert() const { return op == LOST_REVERT; }
  bool is_lost_delete() const { return op == LOST_DELETE; }
  bool is_lost_mark() const { return op == LOST_MARK; }

  bool is_update() const {
    return
      is_clone() || is_modify() || is_promote() || is_clean() ||
      is_backlog() || is_lost_revert() || is_lost_mark();
  }
  bool is_delete() const {
    return op == DELETE || op == LOST_DELETE;
  }
      
  bool reqid_is_indexed() const {
    return reqid != osd_reqid_t() && (op == MODIFY || op == DELETE);
  }

  string get_key_name() const;
  void encode_with_checksum(bufferlist& bl) const;
  void decode_with_checksum(bufferlist::iterator& p);

  void encode(bufferlist &bl) const;
  void decode(bufferlist::iterator &bl);
  void dump(Formatter *f) const;
  static void generate_test_instances(list<pg_log_entry_t*>& o);

};
WRITE_CLASS_ENCODER(pg_log_entry_t)

ostream& operator<<(ostream& out, const pg_log_entry_t& e);



/**
 * pg_log_t - incremental log of recent pg changes.
 *
 *  serves as a recovery queue for recent changes.
 */
struct pg_log_t {
  /*
   *   head - newest entry (update|delete)
   *   tail - entry previous to oldest (update|delete) for which we have
   *          complete negative information.  
   * i.e. we can infer pg contents for any store whose last_update >= tail.
   */
  eversion_t head;    // newest entry
  eversion_t tail;    // version prior to oldest

  // We can rollback rollback-able entries > can_rollback_to
  eversion_t can_rollback_to;

  // always <= can_rollback_to, indicates how far stashed rollback
  // data can be found
  eversion_t rollback_info_trimmed_to;

  list<pg_log_entry_t> log;  // the actual log.
  
  pg_log_t() {}

  void clear() {
    eversion_t z;
    can_rollback_to = head = tail = z;
    log.clear();
  }

  bool empty() const {
    return log.empty();
  }

  bool null() const {
    return head.version == 0 && head.epoch == 0;
  }

  size_t approx_size() const {
    return head.version - tail.version;
  }

  list<pg_log_entry_t>::const_iterator find_entry(eversion_t v) const {
    int fromhead = head.version - v.version;
    int fromtail = v.version - tail.version;
    list<pg_log_entry_t>::const_iterator p;
    if (fromhead < fromtail) {
      p = log.end();
      --p;
      while (p->version > v)
	--p;
      return p;
    } else {
      p = log.begin();
      while (p->version < v)
	++p;
      return p;
    }      
  }

  list<pg_log_entry_t>::iterator find_entry(eversion_t v) {
    int fromhead = head.version - v.version;
    int fromtail = v.version - tail.version;
    list<pg_log_entry_t>::iterator p;
    if (fromhead < fromtail) {
      p = log.end();
      --p;
      while (p->version > v)
	--p;
      return p;
    } else {
      p = log.begin();
      while (p->version < v)
	++p;
      return p;
    }      
  }

  /**
   * copy entries from the tail of another pg_log_t
   *
   * @param other pg_log_t to copy from
   * @param from copy entries after this version
   */
  void copy_after(const pg_log_t &other, eversion_t from);

  /**
   * copy a range of entries from another pg_log_t
   *
   * @param other pg_log_t to copy from
   * @param from copy entries after this version
   * @parem to up to and including this version
   */
  void copy_range(const pg_log_t &other, eversion_t from, eversion_t to);

  /**
   * copy up to N entries
   *
   * @param o source log
   * @param max max number of entreis to copy
   */
  void copy_up_to(const pg_log_t &other, int max);

  ostream& print(ostream& out) const;

  void encode(bufferlist &bl) const;
  void decode(bufferlist::iterator &bl, int64_t pool = -1);
  void dump(Formatter *f) const;
  static void generate_test_instances(list<pg_log_t*>& o);
};
WRITE_CLASS_ENCODER(pg_log_t)

inline ostream& operator<<(ostream& out, const pg_log_t& log) 
{
  out << "log((" << log.tail << "," << log.head << "], crt="
      << log.can_rollback_to << ")";
  return out;
}


/**
 * pg_missing_t - summary of missing objects.
 *
 *  kept in memory, as a supplement to pg_log_t
 *  also used to pass missing info in messages.
 */
struct pg_missing_t {
  struct item {
    eversion_t need, have;
    item() {}
    item(eversion_t n) : need(n) {}  // have no old version
    item(eversion_t n, eversion_t h) : need(n), have(h) {}

    void encode(bufferlist& bl) const {
      ::encode(need, bl);
      ::encode(have, bl);
    }
    void decode(bufferlist::iterator& bl) {
      ::decode(need, bl);
      ::decode(have, bl);
    }
    void dump(Formatter *f) const {
      f->dump_stream("need") << need;
      f->dump_stream("have") << have;
    }
    static void generate_test_instances(list<item*>& o) {
      o.push_back(new item);
      o.push_back(new item);
      o.back()->need = eversion_t(1, 2);
      o.back()->have = eversion_t(1, 1);
    }
  }; 
  WRITE_CLASS_ENCODER(item)

  map<hobject_t, item> missing;         // oid -> (need v, have v)
  map<version_t, hobject_t> rmissing;  // v -> oid

  unsigned int num_missing() const;
  bool have_missing() const;
  void swap(pg_missing_t& o);
  bool is_missing(const hobject_t& oid) const;
  bool is_missing(const hobject_t& oid, eversion_t v) const;
  eversion_t have_old(const hobject_t& oid) const;
  void add_next_event(const pg_log_entry_t& e);
  void revise_need(hobject_t oid, eversion_t need);
  void revise_have(hobject_t oid, eversion_t have);
  void add(const hobject_t& oid, eversion_t need, eversion_t have);
  void rm(const hobject_t& oid, eversion_t v);
  void rm(const std::map<hobject_t, pg_missing_t::item>::iterator &m);
  void got(const hobject_t& oid, eversion_t v);
  void got(const std::map<hobject_t, pg_missing_t::item>::iterator &m);
  void split_into(pg_t child_pgid, unsigned split_bits, pg_missing_t *omissing);

  void clear() {
    missing.clear();
    rmissing.clear();
  }

  void encode(bufferlist &bl) const;
  void decode(bufferlist::iterator &bl, int64_t pool = -1);
  void dump(Formatter *f) const;
  static void generate_test_instances(list<pg_missing_t*>& o);
};
WRITE_CLASS_ENCODER(pg_missing_t::item)
WRITE_CLASS_ENCODER(pg_missing_t)

ostream& operator<<(ostream& out, const pg_missing_t::item& i);
ostream& operator<<(ostream& out, const pg_missing_t& missing);

/**
 * pg list objects response format
 *
 */
struct pg_nls_response_t {
  collection_list_handle_t handle;
  list<librados::ListObjectImpl> entries;

  void encode(bufferlist& bl) const {
    ENCODE_START(1, 1, bl);
    ::encode(handle, bl);
    __u32 n = (__u32)entries.size();
    ::encode(n, bl);
    for (list<librados::ListObjectImpl>::const_iterator i = entries.begin(); i != entries.end(); ++i) {
      ::encode(i->nspace, bl);
      ::encode(i->oid, bl);
      ::encode(i->locator, bl);
    }
    ENCODE_FINISH(bl);
  }
  void decode(bufferlist::iterator& bl) {
    DECODE_START(1, bl);
    ::decode(handle, bl);
    __u32 n;
    ::decode(n, bl);
    entries.clear();
    while (n--) {
      librados::ListObjectImpl i;
      ::decode(i.nspace, bl);
      ::decode(i.oid, bl);
      ::decode(i.locator, bl);
      entries.push_back(i);
    }
    DECODE_FINISH(bl);
  }
  void dump(Formatter *f) const {
    f->dump_stream("handle") << handle;
    f->open_array_section("entries");
    for (list<librados::ListObjectImpl>::const_iterator p = entries.begin(); p != entries.end(); ++p) {
      f->open_object_section("object");
      f->dump_string("namespace", p->nspace);
      f->dump_string("object", p->oid);
      f->dump_string("key", p->locator);
      f->close_section();
    }
    f->close_section();
  }
  static void generate_test_instances(list<pg_nls_response_t*>& o) {
    o.push_back(new pg_nls_response_t);
    o.push_back(new pg_nls_response_t);
    o.back()->handle = hobject_t(object_t("hi"), "key", 1, 2, -1, "");
    o.back()->entries.push_back(librados::ListObjectImpl("", "one", ""));
    o.back()->entries.push_back(librados::ListObjectImpl("", "two", "twokey"));
    o.back()->entries.push_back(librados::ListObjectImpl("", "three", ""));
    o.push_back(new pg_nls_response_t);
    o.back()->handle = hobject_t(object_t("hi"), "key", 3, 4, -1, "");
    o.back()->entries.push_back(librados::ListObjectImpl("n1", "n1one", ""));
    o.back()->entries.push_back(librados::ListObjectImpl("n1", "n1two", "n1twokey"));
    o.back()->entries.push_back(librados::ListObjectImpl("n1", "n1three", ""));
    o.push_back(new pg_nls_response_t);
    o.back()->handle = hobject_t(object_t("hi"), "key", 5, 6, -1, "");
    o.back()->entries.push_back(librados::ListObjectImpl("", "one", ""));
    o.back()->entries.push_back(librados::ListObjectImpl("", "two", "twokey"));
    o.back()->entries.push_back(librados::ListObjectImpl("", "three", ""));
    o.back()->entries.push_back(librados::ListObjectImpl("n1", "n1one", ""));
    o.back()->entries.push_back(librados::ListObjectImpl("n1", "n1two", "n1twokey"));
    o.back()->entries.push_back(librados::ListObjectImpl("n1", "n1three", ""));
  }
};

WRITE_CLASS_ENCODER(pg_nls_response_t)

// For backwards compatibility with older OSD requests
struct pg_ls_response_t {
  collection_list_handle_t handle; 
  list<pair<object_t, string> > entries;

  void encode(bufferlist& bl) const {
    __u8 v = 1;
    ::encode(v, bl);
    ::encode(handle, bl);
    ::encode(entries, bl);
  }
  void decode(bufferlist::iterator& bl) {
    __u8 v;
    ::decode(v, bl);
    assert(v == 1);
    ::decode(handle, bl);
    ::decode(entries, bl);
  }
  void dump(Formatter *f) const {
    f->dump_stream("handle") << handle;
    f->open_array_section("entries");
    for (list<pair<object_t, string> >::const_iterator p = entries.begin(); p != entries.end(); ++p) {
      f->open_object_section("object");
      f->dump_stream("object") << p->first;
      f->dump_string("key", p->second);
      f->close_section();
    }
    f->close_section();
  }
  static void generate_test_instances(list<pg_ls_response_t*>& o) {
    o.push_back(new pg_ls_response_t);
    o.push_back(new pg_ls_response_t);
    o.back()->handle = hobject_t(object_t("hi"), "key", 1, 2, -1, "");
    o.back()->entries.push_back(make_pair(object_t("one"), string()));
    o.back()->entries.push_back(make_pair(object_t("two"), string("twokey")));
  }
};

WRITE_CLASS_ENCODER(pg_ls_response_t)

/**
 * object_copy_cursor_t
 */
struct object_copy_cursor_t {
  bool attr_complete;
  uint64_t data_offset;
  bool data_complete;
  string omap_offset;
  bool omap_complete;

  object_copy_cursor_t()
    : attr_complete(false),
      data_offset(0),
      data_complete(false),
      omap_complete(false)
  {}

  bool is_initial() const {
    return !attr_complete && data_offset == 0 && omap_offset.empty();
  }
  bool is_complete() const {
    return attr_complete && data_complete && omap_complete;
  }

  static void generate_test_instances(list<object_copy_cursor_t*>& o);
  void encode(bufferlist& bl) const;
  void decode(bufferlist::iterator &bl);
  void dump(Formatter *f) const;
};
WRITE_CLASS_ENCODER(object_copy_cursor_t)

/**
 * object_copy_data_t
 *
 * Return data from a copy request. The semantics are a little strange
 * as a result of the encoding's heritage.
 *
 * In particular, the sender unconditionally fills in the cursor (from what
 * it receives and sends), the size, and the mtime, but is responsible for
 * figuring out whether it should put any data in the attrs, data, or
 * omap members (corresponding to xattrs, object data, and the omap entries)
 * based on external data (the client includes a max amount to return with
 * the copy request). The client then looks into the attrs, data, and/or omap
 * based on the contents of the cursor.
 */
struct object_copy_data_t {
  enum {
    FLAG_DATA_DIGEST = 1<<0,
    FLAG_OMAP_DIGEST = 1<<1,
  };
  object_copy_cursor_t cursor;
  uint64_t size;
  utime_t mtime;
  uint32_t data_digest, omap_digest;
  uint32_t flags;
  map<string, bufferlist> attrs;
  bufferlist data;
  bufferlist omap_header;
  bufferlist omap_data;

  /// which snaps we are defined for (if a snap and not the head)
  vector<snapid_t> snaps;
  ///< latest snap seq for the object (if head)
  snapid_t snap_seq;
public:
  object_copy_data_t() : size((uint64_t)-1), data_digest(-1),
			 omap_digest(-1), flags(0) {}

  static void generate_test_instances(list<object_copy_data_t*>& o);
  void encode_classic(bufferlist& bl) const;
  void decode_classic(bufferlist::iterator& bl);
  void encode(bufferlist& bl, uint64_t features) const;
  void decode(bufferlist::iterator& bl);
  void dump(Formatter *f) const;
};
WRITE_CLASS_ENCODER_FEATURES(object_copy_data_t)

/**
 * pg creation info
 */
struct pg_create_t {
  epoch_t created;   // epoch pg created
  pg_t parent;       // split from parent (if != pg_t())
  __s32 split_bits;

  pg_create_t()
    : created(0), split_bits(0) {}
  pg_create_t(unsigned c, pg_t p, int s)
    : created(c), parent(p), split_bits(s) {}

  void encode(bufferlist &bl) const;
  void decode(bufferlist::iterator &bl);
  void dump(Formatter *f) const;
  static void generate_test_instances(list<pg_create_t*>& o);
};
WRITE_CLASS_ENCODER(pg_create_t)

// -----------------------------------------

struct osd_peer_stat_t {
  utime_t stamp;

  osd_peer_stat_t() { }

  void encode(bufferlist &bl) const;
  void decode(bufferlist::iterator &bl);
  void dump(Formatter *f) const;
  static void generate_test_instances(list<osd_peer_stat_t*>& o);
};
WRITE_CLASS_ENCODER(osd_peer_stat_t)

ostream& operator<<(ostream& out, const osd_peer_stat_t &stat);


// -----------------------------------------

class ObjectExtent {
 public:
  object_t    oid;       // object id
  uint64_t    objectno;
  uint64_t    offset;    // in object
  uint64_t    length;    // in object
  uint64_t    truncate_size;	// in object

  object_locator_t oloc;   // object locator (pool etc)

  vector<pair<uint64_t,uint64_t> >  buffer_extents;  // off -> len.  extents in buffer being mapped (may be fragmented bc of striping!)
  
  ObjectExtent() : objectno(0), offset(0), length(0), truncate_size(0) {}
  ObjectExtent(object_t o, uint64_t ono, uint64_t off, uint64_t l, uint64_t ts) :
    oid(o), objectno(ono), offset(off), length(l), truncate_size(ts) { }
};

inline ostream& operator<<(ostream& out, const ObjectExtent &ex)
{
  return out << "extent(" 
             << ex.oid << " (" << ex.objectno << ") in " << ex.oloc
             << " " << ex.offset << "~" << ex.length
	     << " -> " << ex.buffer_extents
             << ")";
}






// ---------------------------------------

class OSDSuperblock {
public:
  uuid_d cluster_fsid, osd_fsid;
  int32_t whoami;    // my role in this fs.
  epoch_t current_epoch;             // most recent epoch
  epoch_t oldest_map, newest_map;    // oldest/newest maps we have.
  double weight;

  CompatSet compat_features;

  // last interval over which i mounted and was then active
  epoch_t mounted;     // last epoch i mounted
  epoch_t clean_thru;  // epoch i was active and clean thru
  epoch_t last_map_marked_full; // last epoch osdmap was marked full

  OSDSuperblock() : 
    whoami(-1), 
    current_epoch(0), oldest_map(0), newest_map(0), weight(0),
    mounted(0), clean_thru(0), last_map_marked_full(0) {
  }

  void encode(bufferlist &bl) const;
  void decode(bufferlist::iterator &bl);
  void dump(Formatter *f) const;
  static void generate_test_instances(list<OSDSuperblock*>& o);
};
WRITE_CLASS_ENCODER(OSDSuperblock)

inline ostream& operator<<(ostream& out, const OSDSuperblock& sb)
{
  return out << "sb(" << sb.cluster_fsid
             << " osd." << sb.whoami
	     << " " << sb.osd_fsid
             << " e" << sb.current_epoch
             << " [" << sb.oldest_map << "," << sb.newest_map << "]"
	     << " lci=[" << sb.mounted << "," << sb.clean_thru << "]"
             << ")";
}


// -------

WRITE_CLASS_ENCODER(interval_set<uint64_t>)





/*
 * attached to object head.  describes most recent snap context, and
 * set of existing clones.
 */
struct SnapSet {
  snapid_t seq;
  bool head_exists;
  vector<snapid_t> snaps;    // descending
  vector<snapid_t> clones;   // ascending
  map<snapid_t, interval_set<uint64_t> > clone_overlap;  // overlap w/ next newest
  map<snapid_t, uint64_t> clone_size;

  SnapSet() : seq(0), head_exists(false) {}
  SnapSet(bufferlist& bl) {
    bufferlist::iterator p = bl.begin();
    decode(p);
  }

  /// populate SnapSet from a librados::snap_set_t
  void from_snap_set(const librados::snap_set_t& ss);

  /// get space accounted to clone
  uint64_t get_clone_bytes(snapid_t clone) const;
    
  void encode(bufferlist& bl) const;
  void decode(bufferlist::iterator& bl);
  void dump(Formatter *f) const;
  static void generate_test_instances(list<SnapSet*>& o);  

  SnapContext get_ssc_as_of(snapid_t as_of) const {
    SnapContext out;
    out.seq = as_of;
    for (vector<snapid_t>::const_iterator i = snaps.begin();
	 i != snaps.end();
	 ++i) {
      if (*i <= as_of)
	out.snaps.push_back(*i);
    }
    return out;
  }

  // return min element of snaps > after, return max if no such element
  snapid_t get_first_snap_after(snapid_t after, snapid_t max) const {
    for (vector<snapid_t>::const_reverse_iterator i = snaps.rbegin();
	 i != snaps.rend();
	 ++i) {
      if (*i > after)
	return *i;
    }
    return max;
  }
};
WRITE_CLASS_ENCODER(SnapSet)

ostream& operator<<(ostream& out, const SnapSet& cs);



#define OI_ATTR "_"
#define SS_ATTR "snapset"

struct watch_info_t {
  uint64_t cookie;
  uint32_t timeout_seconds;
  entity_addr_t addr;

  watch_info_t() : cookie(0), timeout_seconds(0) { }
  watch_info_t(uint64_t c, uint32_t t, const entity_addr_t& a) : cookie(c), timeout_seconds(t), addr(a) {}

  void encode(bufferlist& bl) const;
  void decode(bufferlist::iterator& bl);
  void dump(Formatter *f) const;
  static void generate_test_instances(list<watch_info_t*>& o);
};
WRITE_CLASS_ENCODER(watch_info_t)

static inline bool operator==(const watch_info_t& l, const watch_info_t& r) {
  return l.cookie == r.cookie && l.timeout_seconds == r.timeout_seconds
	    && l.addr == r.addr;
}

static inline ostream& operator<<(ostream& out, const watch_info_t& w) {
  return out << "watch(cookie " << w.cookie << " " << w.timeout_seconds << "s"
    << " " << w.addr << ")";
}

struct notify_info_t {
  uint64_t cookie;
  uint32_t timeout;
  bufferlist bl;
};

static inline ostream& operator<<(ostream& out, const notify_info_t& n) {
  return out << "notify(cookie " << n.cookie << " " << n.timeout << "s)";
}


struct object_info_t {
  hobject_t soid;
  eversion_t version, prior_version;
  version_t user_version;
  osd_reqid_t last_reqid;

  uint64_t size;
  utime_t mtime;
  utime_t local_mtime; // local mtime

  // note: these are currently encoded into a total 16 bits; see
  // encode()/decode() for the weirdness.
  typedef enum {
    FLAG_LOST     = 1<<0,
    FLAG_WHITEOUT = 1<<1,  // object logically does not exist
    FLAG_DIRTY    = 1<<2,  // object has been modified since last flushed or undirtied
    FLAG_OMAP     = 1 << 3,  // has (or may have) some/any omap data
    FLAG_DATA_DIGEST = 1 << 4,  // has data crc
    FLAG_OMAP_DIGEST = 1 << 5,  // has omap crc
    // ...
    FLAG_USES_TMAP = 1<<8,  // deprecated; no longer used.
  } flag_t;

  flag_t flags;

  static string get_flag_string(flag_t flags) {
    string s;
    if (flags & FLAG_LOST)
      s += "|lost";
    if (flags & FLAG_WHITEOUT)
      s += "|whiteout";
    if (flags & FLAG_DIRTY)
      s += "|dirty";
    if (flags & FLAG_USES_TMAP)
      s += "|uses_tmap";
    if (flags & FLAG_OMAP)
      s += "|omap";
    if (flags & FLAG_DATA_DIGEST)
      s += "|data_digest";
    if (flags & FLAG_OMAP_DIGEST)
      s += "|omap_digest";
    if (s.length())
      return s.substr(1);
    return s;
  }
  string get_flag_string() const {
    return get_flag_string(flags);
  }

  osd_reqid_t wrlock_by;   // [head]
  vector<snapid_t> snaps;  // [clone]

  uint64_t truncate_seq, truncate_size;

  map<pair<uint64_t, entity_name_t>, watch_info_t> watchers;

  // opportunistic checksums; may or may not be present
  __u32 data_digest;  ///< data crc32c
  __u32 omap_digest;  ///< omap crc32c

  void copy_user_bits(const object_info_t& other);

  static ps_t legacy_object_locator_to_ps(const object_t &oid, 
					  const object_locator_t &loc);

  bool test_flag(flag_t f) const {
    return (flags & f) == f;
  }
  void set_flag(flag_t f) {
    flags = (flag_t)(flags | f);
  }
  void clear_flag(flag_t f) {
    flags = (flag_t)(flags & ~f);
  }
  bool is_lost() const {
    return test_flag(FLAG_LOST);
  }
  bool is_whiteout() const {
    return test_flag(FLAG_WHITEOUT);
  }
  bool is_dirty() const {
    return test_flag(FLAG_DIRTY);
  }
  bool is_omap() const {
    return test_flag(FLAG_OMAP);
  }
  bool is_data_digest() const {
    return test_flag(FLAG_DATA_DIGEST);
  }
  bool is_omap_digest() const {
    return test_flag(FLAG_OMAP_DIGEST);
  }

  void set_data_digest(__u32 d) {
    set_flag(FLAG_DATA_DIGEST);
    data_digest = d;
  }
  void set_omap_digest(__u32 d) {
    set_flag(FLAG_OMAP_DIGEST);
    omap_digest = d;
  }
  void clear_data_digest() {
    clear_flag(FLAG_DATA_DIGEST);
    data_digest = -1;
  }
  void clear_omap_digest() {
    clear_flag(FLAG_OMAP_DIGEST);
    omap_digest = -1;
  }
  void new_object() {
    set_data_digest(-1);
    set_omap_digest(-1);
  }

  void encode(bufferlist& bl) const;
  void decode(bufferlist::iterator& bl);
  void decode(bufferlist& bl) {
    bufferlist::iterator p = bl.begin();
    decode(p);
  }
  void dump(Formatter *f) const;
  static void generate_test_instances(list<object_info_t*>& o);

  explicit object_info_t()
    : user_version(0), size(0), flags((flag_t)0),
      truncate_seq(0), truncate_size(0),
      data_digest(-1), omap_digest(-1)
  {}

  object_info_t(const hobject_t& s)
    : soid(s),
      user_version(0), size(0), flags((flag_t)0),
      truncate_seq(0), truncate_size(0),
      data_digest(-1), omap_digest(-1)
  {}

  object_info_t(bufferlist& bl) {
    decode(bl);
  }
};
WRITE_CLASS_ENCODER(object_info_t)

struct ObjectState {
  object_info_t oi;
  bool exists;         ///< the stored object exists (i.e., we will remember the object_info_t)

  ObjectState() : exists(false) {}

  ObjectState(const object_info_t &oi_, bool exists_)
    : oi(oi_), exists(exists_) {}
};


struct SnapSetContext {
  hobject_t oid;
  int ref;
  bool registered;
  SnapSet snapset;
  bool exists;

  SnapSetContext(const hobject_t& o) :
    oid(o), ref(0), registered(false), exists(true) { }
};


/*
  * keep tabs on object modifications that are in flight.
  * we need to know the projected existence, size, snapset,
  * etc., because we don't send writes down to disk until after
  * replicas ack.
  */

struct ObjectContext;

typedef ceph::shared_ptr<ObjectContext> ObjectContextRef;

struct ObjectContext {
  ObjectState obs;

  SnapSetContext *ssc;  // may be null

  Context *destructor_callback;

private:
  Mutex lock;
public:
  Cond cond;
  int unstable_writes, readers, writers_waiting, readers_waiting;

  /// in-progress copyfrom ops for this object
  bool blocked;

  // set if writes for this object are blocked on another objects recovery
  ObjectContextRef blocked_by;      // object blocking our writes
  set<ObjectContextRef> blocking;   // objects whose writes we block
  bool requeue_scrub_on_unblock;    // true if we need to requeue scrub on unblock

  // any entity in obs.oi.watchers MUST be in either watchers or unconnected_watchers.
  map<pair<uint64_t, entity_name_t>, WatchRef> watchers;

  struct RWState {
    enum State {
      RWNONE,
      RWREAD,
      RWWRITE
    };
    static const char *get_state_name(State s) {
      switch (s) {
      case RWNONE: return "none";
      case RWREAD: return "read";
      case RWWRITE: return "write";
      default: return "???";
      }
    }
    const char *get_state_name() const {
      return get_state_name(state);
    }

    State state;                 ///< rw state
    uint64_t count;              ///< number of readers or writers
    list<OpRequestRef> waiters;  ///< ops waiting on state change

    /// if set, restart backfill when we can get a read lock
    bool backfill_read_marker;

    /// if set, requeue snaptrim on lock release
    bool snaptrimmer_write_marker;

    RWState()
      : state(RWNONE),
	count(0),
	backfill_read_marker(false),
	snaptrimmer_write_marker(false)
    {}
    bool get_read(OpRequestRef op) {
      if (get_read_lock()) {
	return true;
      } // else
      waiters.push_back(op);
      return false;
    }
    /// this function adjusts the counts if necessary
    bool get_read_lock() {
      // don't starve anybody!
      if (!waiters.empty()) {
	return false;
      }
      switch (state) {
      case RWNONE:
	assert(count == 0);
	state = RWREAD;
	// fall through
      case RWREAD:
	count++;
	return true;
      case RWWRITE:
	return false;
      default:
	assert(0 == "unhandled case");
	return false;
      }
    }

    bool get_write(OpRequestRef op, bool greedy=false) {
      if (get_write_lock(greedy)) {
	return true;
      } // else
      if (op)
	waiters.push_back(op);
      return false;
    }
    bool get_write_lock(bool greedy=false) {
      if (!greedy) {
	// don't starve anybody!
	if (!waiters.empty() ||
	    backfill_read_marker) {
	  return false;
	}
      }
      switch (state) {
      case RWNONE:
	assert(count == 0);
	state = RWWRITE;
	// fall through
      case RWWRITE:
	count++;
	return true;
      case RWREAD:
	return false;
      default:
	assert(0 == "unhandled case");
	return false;
      }
    }
    /// same as get_write_lock, but ignore starvation
    bool take_write_lock() {
      if (state == RWWRITE) {
	count++;
	return true;
      }
      return get_write_lock();
    }
    void dec(list<OpRequestRef> *requeue) {
      assert(count > 0);
      assert(requeue);
      count--;
      if (count == 0) {
	state = RWNONE;
	requeue->splice(requeue->end(), waiters);
      }
    }
    void put_read(list<OpRequestRef> *requeue) {
      assert(state == RWREAD);
      dec(requeue);
    }
    void put_write(list<OpRequestRef> *requeue) {
      assert(state == RWWRITE);
      dec(requeue);
    }
    bool empty() const { return state == RWNONE; }
  } rwstate;

  bool get_read(OpRequestRef op) {
    return rwstate.get_read(op);
  }
  bool get_write(OpRequestRef op) {
    return rwstate.get_write(op, false);
  }
  bool get_write_greedy(OpRequestRef op) {
    return rwstate.get_write(op, true);
  }
  bool get_snaptrimmer_write() {
    if (rwstate.get_write_lock()) {
      return true;
    } else {
      rwstate.snaptrimmer_write_marker = true;
      return false;
    }
  }
  bool get_backfill_read() {
    rwstate.backfill_read_marker = true;
    if (rwstate.get_read_lock()) {
      return true;
    }
    return false;
  }
  void drop_backfill_read(list<OpRequestRef> *ls) {
    assert(rwstate.backfill_read_marker);
    rwstate.put_read(ls);
    rwstate.backfill_read_marker = false;
  }
  void put_read(list<OpRequestRef> *to_wake) {
    rwstate.put_read(to_wake);
  }
  void put_write(list<OpRequestRef> *to_wake,
		 bool *requeue_recovery,
		 bool *requeue_snaptrimmer) {
    rwstate.put_write(to_wake);
    if (rwstate.empty() && rwstate.backfill_read_marker) {
      rwstate.backfill_read_marker = false;
      *requeue_recovery = true;
    }
    if (rwstate.empty() && rwstate.snaptrimmer_write_marker) {
      rwstate.snaptrimmer_write_marker = false;
      *requeue_snaptrimmer = true;
    }
  }
  bool is_request_pending() {
    return (rwstate.count > 0);
  }

  ObjectContext()
    : ssc(NULL),
      destructor_callback(0),
      lock("ReplicatedPG::ObjectContext::lock"),
      unstable_writes(0), readers(0), writers_waiting(0), readers_waiting(0),
      blocked(false), requeue_scrub_on_unblock(false) {}

  ~ObjectContext() {
    assert(rwstate.empty());
    if (destructor_callback)
      destructor_callback->complete(0);
  }

  void start_block() {
    assert(!blocked);
    blocked = true;
  }
  void stop_block() {
    assert(blocked);
    blocked = false;
  }
  bool is_blocked() const {
    return blocked;
  }

  // do simple synchronous mutual exclusion, for now.  now waitqueues or anything fancy.
  void ondisk_write_lock() {
    lock.Lock();
    writers_waiting++;
    while (readers_waiting || readers)
      cond.Wait(lock);
    writers_waiting--;
    unstable_writes++;
    lock.Unlock();
  }
  void ondisk_write_unlock() {
    lock.Lock();
    assert(unstable_writes > 0);
    unstable_writes--;
    if (!unstable_writes && readers_waiting)
      cond.Signal();
    lock.Unlock();
  }
  void ondisk_read_lock() {
    lock.Lock();
    readers_waiting++;
    while (unstable_writes)
      cond.Wait(lock);
    readers_waiting--;
    readers++;
    lock.Unlock();
  }
  void ondisk_read_unlock() {
    lock.Lock();
    assert(readers > 0);
    readers--;
    if (!readers && writers_waiting)
      cond.Signal();
    lock.Unlock();
  }

  // attr cache
  map<string, bufferlist> attr_cache;

  void fill_in_setattrs(const set<string> &changing, ObjectModDesc *mod) {
    map<string, boost::optional<bufferlist> > to_set;
    for (set<string>::const_iterator i = changing.begin();
	 i != changing.end();
	 ++i) {
      map<string, bufferlist>::iterator iter = attr_cache.find(*i);
      if (iter != attr_cache.end()) {
	to_set[*i] = iter->second;
      } else {
	to_set[*i];
      }
    }
    mod->setattrs(to_set);
  }
};

inline ostream& operator<<(ostream& out, const ObjectState& obs)
{
  out << obs.oi.soid;
  if (!obs.exists)
    out << "(dne)";
  return out;
}

inline ostream& operator<<(ostream& out, const ObjectContext::RWState& rw)
{
  return out << "rwstate(" << rw.get_state_name()
	     << " n=" << rw.count
	     << " w=" << rw.waiters.size()
	     << ")";
}

inline ostream& operator<<(ostream& out, const ObjectContext& obc)
{
  return out << "obc(" << obc.obs << " " << obc.rwstate << ")";
}


ostream& operator<<(ostream& out, const object_info_t& oi);



// Object recovery
struct ObjectRecoveryInfo {
  hobject_t soid;
  eversion_t version;
  uint64_t size;
  object_info_t oi;
  SnapSet ss;
  interval_set<uint64_t> copy_subset;
  map<hobject_t, interval_set<uint64_t> > clone_subset;

  ObjectRecoveryInfo() : size(0) { }

  static void generate_test_instances(list<ObjectRecoveryInfo*>& o);
  void encode(bufferlist &bl) const;
  void decode(bufferlist::iterator &bl, int64_t pool = -1);
  ostream &print(ostream &out) const;
  void dump(Formatter *f) const;
};
WRITE_CLASS_ENCODER(ObjectRecoveryInfo)
ostream& operator<<(ostream& out, const ObjectRecoveryInfo &inf);

struct ObjectRecoveryProgress {
  bool first;
  uint64_t data_recovered_to;
  bool data_complete;
  string omap_recovered_to;
  bool omap_complete;

  ObjectRecoveryProgress()
    : first(true),
      data_recovered_to(0),
      data_complete(false), omap_complete(false) { }

  bool is_complete(const ObjectRecoveryInfo& info) const {
    return (data_recovered_to >= (
      info.copy_subset.empty() ?
      0 : info.copy_subset.range_end())) &&
      omap_complete;
  }

  static void generate_test_instances(list<ObjectRecoveryProgress*>& o);
  void encode(bufferlist &bl) const;
  void decode(bufferlist::iterator &bl);
  ostream &print(ostream &out) const;
  void dump(Formatter *f) const;
};
WRITE_CLASS_ENCODER(ObjectRecoveryProgress)
ostream& operator<<(ostream& out, const ObjectRecoveryProgress &prog);

struct PushReplyOp {
  hobject_t soid;

  static void generate_test_instances(list<PushReplyOp*>& o);
  void encode(bufferlist &bl) const;
  void decode(bufferlist::iterator &bl);
  ostream &print(ostream &out) const;
  void dump(Formatter *f) const;

  uint64_t cost(CephContext *cct) const;
};
WRITE_CLASS_ENCODER(PushReplyOp)
ostream& operator<<(ostream& out, const PushReplyOp &op);

struct PullOp {
  hobject_t soid;

  ObjectRecoveryInfo recovery_info;
  ObjectRecoveryProgress recovery_progress;

  static void generate_test_instances(list<PullOp*>& o);
  void encode(bufferlist &bl) const;
  void decode(bufferlist::iterator &bl);
  ostream &print(ostream &out) const;
  void dump(Formatter *f) const;

  uint64_t cost(CephContext *cct) const;
};
WRITE_CLASS_ENCODER(PullOp)
ostream& operator<<(ostream& out, const PullOp &op);

struct PushOp {
  hobject_t soid;
  eversion_t version;
  bufferlist data;
  interval_set<uint64_t> data_included;
  bufferlist omap_header;
  map<string, bufferlist> omap_entries;
  map<string, bufferlist> attrset;

  ObjectRecoveryInfo recovery_info;
  ObjectRecoveryProgress before_progress;
  ObjectRecoveryProgress after_progress;

  static void generate_test_instances(list<PushOp*>& o);
  void encode(bufferlist &bl) const;
  void decode(bufferlist::iterator &bl);
  ostream &print(ostream &out) const;
  void dump(Formatter *f) const;

  uint64_t cost(CephContext *cct) const;
};
WRITE_CLASS_ENCODER(PushOp)
ostream& operator<<(ostream& out, const PushOp &op);


/*
 * summarize pg contents for purposes of a scrub
 */
struct ScrubMap {
  struct object {
    uint64_t size;
    bool negative;
    map<string,bufferptr> attrs;
    __u32 digest;              ///< data crc32c
    bool digest_present;
    uint32_t nlinks;
    set<snapid_t> snapcolls;
    __u32 omap_digest;         ///< omap crc32c
    bool omap_digest_present;
    bool read_error;

    object() :
      // Init invalid size so it won't match if we get a stat EIO error
      size(-1), negative(false), digest(0), digest_present(false),
      nlinks(0), omap_digest(0), omap_digest_present(false),
      read_error(false) {}

    void encode(bufferlist& bl) const;
    void decode(bufferlist::iterator& bl);
    void dump(Formatter *f) const;
    static void generate_test_instances(list<object*>& o);
  };
  WRITE_CLASS_ENCODER(object)

  map<hobject_t,object> objects;
  eversion_t valid_through;
  eversion_t incr_since;

  void merge_incr(const ScrubMap &l);

  void encode(bufferlist& bl) const;
  void decode(bufferlist::iterator& bl, int64_t pool=-1);
  void dump(Formatter *f) const;
  static void generate_test_instances(list<ScrubMap*>& o);
};
WRITE_CLASS_ENCODER(ScrubMap::object)
WRITE_CLASS_ENCODER(ScrubMap)


struct OSDOp {
  ceph_osd_op op;
  sobject_t soid;

  bufferlist indata, outdata;
  int32_t rval;

  OSDOp() : rval(0) {
    memset(&op, 0, sizeof(ceph_osd_op));
  }

  /**
   * split a bufferlist into constituent indata nembers of a vector of OSDOps
   *
   * @param ops [out] vector of OSDOps
   * @param in  [in] combined data buffer
   */
  static void split_osd_op_vector_in_data(vector<OSDOp>& ops, bufferlist& in);

  /**
   * merge indata nembers of a vector of OSDOp into a single bufferlist
   *
   * Notably this also encodes certain other OSDOp data into the data
   * buffer, including the sobject_t soid.
   *
   * @param ops [in] vector of OSDOps
   * @param in  [out] combined data buffer
   */
  static void merge_osd_op_vector_in_data(vector<OSDOp>& ops, bufferlist& out);

  /**
   * split a bufferlist into constituent outdata members of a vector of OSDOps
   *
   * @param ops [out] vector of OSDOps
   * @param in  [in] combined data buffer
   */
  static void split_osd_op_vector_out_data(vector<OSDOp>& ops, bufferlist& in);

  /**
   * merge outdata members of a vector of OSDOps into a single bufferlist
   *
   * @param ops [in] vector of OSDOps
   * @param in  [out] combined data buffer
   */
  static void merge_osd_op_vector_out_data(vector<OSDOp>& ops, bufferlist& out);
};

ostream& operator<<(ostream& out, const OSDOp& op);

struct watch_item_t {
  entity_name_t name;
  uint64_t cookie;
  uint32_t timeout_seconds;
  entity_addr_t addr;

  watch_item_t() : cookie(0), timeout_seconds(0) { }
  watch_item_t(entity_name_t name, uint64_t cookie, uint32_t timeout,
     const entity_addr_t& addr)
    : name(name), cookie(cookie), timeout_seconds(timeout),
    addr(addr) { }

  void encode(bufferlist &bl) const {
    ENCODE_START(2, 1, bl);
    ::encode(name, bl);
    ::encode(cookie, bl);
    ::encode(timeout_seconds, bl);
    ::encode(addr, bl);
    ENCODE_FINISH(bl);
  }
  void decode(bufferlist::iterator &bl) {
    DECODE_START(2, bl);
    ::decode(name, bl);
    ::decode(cookie, bl);
    ::decode(timeout_seconds, bl);
    if (struct_v >= 2) {
      ::decode(addr, bl);
    }
    DECODE_FINISH(bl);
  }
};
WRITE_CLASS_ENCODER(watch_item_t)

struct obj_watch_item_t {
  hobject_t obj;
  watch_item_t wi;
};

/**
 * obj list watch response format
 *
 */
struct obj_list_watch_response_t {
  list<watch_item_t> entries;

  void encode(bufferlist& bl) const {
    ENCODE_START(1, 1, bl);
    ::encode(entries, bl);
    ENCODE_FINISH(bl);
  }
  void decode(bufferlist::iterator& bl) {
    DECODE_START(1, bl);
    ::decode(entries, bl);
    DECODE_FINISH(bl);
  }
  void dump(Formatter *f) const {
    f->open_array_section("entries");
    for (list<watch_item_t>::const_iterator p = entries.begin(); p != entries.end(); ++p) {
      f->open_object_section("watch");
      f->dump_stream("watcher") << p->name;
      f->dump_int("cookie", p->cookie);
      f->dump_int("timeout", p->timeout_seconds);
      f->open_object_section("addr");
      p->addr.dump(f);
      f->close_section();
      f->close_section();
    }
    f->close_section();
  }
  static void generate_test_instances(list<obj_list_watch_response_t*>& o) {
    entity_addr_t ea;
    o.push_back(new obj_list_watch_response_t);
    o.push_back(new obj_list_watch_response_t);
    ea.set_nonce(1000);
    ea.set_family(AF_INET);
    ea.set_in4_quad(0, 127);
    ea.set_in4_quad(1, 0);
    ea.set_in4_quad(2, 0);
    ea.set_in4_quad(3, 1);
    ea.set_port(1024);
    o.back()->entries.push_back(watch_item_t(entity_name_t(entity_name_t::TYPE_CLIENT, 1), 10, 30, ea));
    ea.set_nonce(1001);
    ea.set_in4_quad(3, 2);
    ea.set_port(1025);
    o.back()->entries.push_back(watch_item_t(entity_name_t(entity_name_t::TYPE_CLIENT, 2), 20, 60, ea));
  }
};

WRITE_CLASS_ENCODER(obj_list_watch_response_t)

struct clone_info {
  snapid_t cloneid;
  vector<snapid_t> snaps;  // ascending
  vector< pair<uint64_t,uint64_t> > overlap;
  uint64_t size;

  clone_info() : cloneid(CEPH_NOSNAP), size(0) {}

  void encode(bufferlist& bl) const {
    ENCODE_START(1, 1, bl);
    ::encode(cloneid, bl);
    ::encode(snaps, bl);
    ::encode(overlap, bl);
    ::encode(size, bl);
    ENCODE_FINISH(bl);
  }
  void decode(bufferlist::iterator& bl) {
    DECODE_START(1, bl);
    ::decode(cloneid, bl);
    ::decode(snaps, bl);
    ::decode(overlap, bl);
    ::decode(size, bl);
    DECODE_FINISH(bl);
  }
  void dump(Formatter *f) const {
    if (cloneid == CEPH_NOSNAP)
      f->dump_string("cloneid", "HEAD");
    else
      f->dump_unsigned("cloneid", cloneid.val);
    f->open_array_section("snapshots");
    for (vector<snapid_t>::const_iterator p = snaps.begin(); p != snaps.end(); ++p) {
      f->open_object_section("snap");
      f->dump_unsigned("id", p->val);
      f->close_section();
    }
    f->close_section();
    f->open_array_section("overlaps");
    for (vector< pair<uint64_t,uint64_t> >::const_iterator q = overlap.begin();
          q != overlap.end(); ++q) {
      f->open_object_section("overlap");
      f->dump_unsigned("offset", q->first);
      f->dump_unsigned("length", q->second);
      f->close_section();
    }
    f->close_section();
    f->dump_unsigned("size", size);
  }
  static void generate_test_instances(list<clone_info*>& o) {
    o.push_back(new clone_info);
    o.push_back(new clone_info);
    o.back()->cloneid = 1;
    o.back()->snaps.push_back(1);
    o.back()->overlap.push_back(pair<uint64_t,uint64_t>(0,4096));
    o.back()->overlap.push_back(pair<uint64_t,uint64_t>(8192,4096));
    o.back()->size = 16384;
    o.push_back(new clone_info);
    o.back()->cloneid = CEPH_NOSNAP;
    o.back()->size = 32768;
  }
};
WRITE_CLASS_ENCODER(clone_info)

/**
 * obj list snaps response format
 *
 */
struct obj_list_snap_response_t {
  vector<clone_info> clones;   // ascending
  snapid_t seq;

  void encode(bufferlist& bl) const {
    ENCODE_START(2, 1, bl);
    ::encode(clones, bl);
    ::encode(seq, bl);
    ENCODE_FINISH(bl);
  }
  void decode(bufferlist::iterator& bl) {
    DECODE_START(2, bl);
    ::decode(clones, bl);
    if (struct_v >= 2)
      ::decode(seq, bl);
    else
      seq = CEPH_NOSNAP;
    DECODE_FINISH(bl);
  }
  void dump(Formatter *f) const {
    f->open_array_section("clones");
    for (vector<clone_info>::const_iterator p = clones.begin(); p != clones.end(); ++p) {
      f->open_object_section("clone");
      p->dump(f);
      f->close_section();
    }
    f->dump_unsigned("seq", seq);
    f->close_section();
  }
  static void generate_test_instances(list<obj_list_snap_response_t*>& o) {
    o.push_back(new obj_list_snap_response_t);
    o.push_back(new obj_list_snap_response_t);
    clone_info cl;
    cl.cloneid = 1;
    cl.snaps.push_back(1);
    cl.overlap.push_back(pair<uint64_t,uint64_t>(0,4096));
    cl.overlap.push_back(pair<uint64_t,uint64_t>(8192,4096));
    cl.size = 16384;
    o.back()->clones.push_back(cl);
    cl.cloneid = CEPH_NOSNAP;
    cl.snaps.clear();
    cl.overlap.clear();
    cl.size = 32768;
    o.back()->clones.push_back(cl);
    o.back()->seq = 123;
  }
};

WRITE_CLASS_ENCODER(obj_list_snap_response_t)

enum scrub_error_type {
  CLEAN,
  DEEP_ERROR,
  SHALLOW_ERROR
};
#endif<|MERGE_RESOLUTION|>--- conflicted
+++ resolved
@@ -822,13 +822,10 @@
     FLAG_FULL       = 1<<1, // pool is full
     FLAG_DEBUG_FAKE_EC_POOL = 1<<2, // require ReplicatedPG to act like an EC pg
     FLAG_INCOMPLETE_CLONES = 1<<3, // may have incomplete clones (bc we are/were an overlay)
-<<<<<<< HEAD
     FLAG_NODELETE = 1<<4, // pool can't be deleted
     FLAG_NOPGCHANGE = 1<<5, // pool's pg and pgp num can't be changed
     FLAG_NOSIZECHANGE = 1<<6, // pool's size and min size can't be changed
-=======
-    FLAG_WRITE_FADVISE_DONTNEED = 1 << 4, // write mode with LIBRADOS_OP_FLAG_FADVISE_DONTNEED
->>>>>>> 5a9bc9cb
+    FLAG_WRITE_FADVISE_DONTNEED = 1 << 7, // write mode with LIBRADOS_OP_FLAG_FADVISE_DONTNEED
   };
 
   static const char *get_flag_name(int f) {
@@ -837,13 +834,10 @@
     case FLAG_FULL: return "full";
     case FLAG_DEBUG_FAKE_EC_POOL: return "require_local_rollback";
     case FLAG_INCOMPLETE_CLONES: return "incomplete_clones";
-<<<<<<< HEAD
     case FLAG_NODELETE: return "nodelete";
     case FLAG_NOPGCHANGE: return "nopgchange";
     case FLAG_NOSIZECHANGE: return "nosizechange";
-=======
     case FLAG_WRITE_FADVISE_DONTNEED: return "write_fadvise_dontneed";
->>>>>>> 5a9bc9cb
     default: return "???";
     }
   }
